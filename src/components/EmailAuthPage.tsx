--- conflicted
+++ resolved
@@ -10,15 +10,10 @@
 import { Card, CardContent, CardDescription, CardHeader, CardTitle } from '@/components/ui/card';
 import { toast } from 'sonner';
 import { logger } from '@/utils/logger';
-<<<<<<< HEAD
-import { useAuth } from '@/contexts/AuthContext'; // ✅ TAMBAHKAN INI
-=======
 import { useAuth } from '@/contexts/AuthContext';
 
 // ✅ Dynamic hCaptcha import
 let HCaptchaComponent: any = null;
->>>>>>> 8e7bcbba
-
 // ✅ Environment variables
 const HCAPTCHA_SITE_KEY = import.meta.env.VITE_HCAPTCHA_SITE_KEY || "3c246758-c42c-406c-b258-87724508b28a";
 const HCAPTCHA_ENABLED = import.meta.env.VITE_HCAPTCHA_ENABLED !== 'false';
@@ -359,47 +354,6 @@
       
       if (!mountedRef.current) return;
       
-<<<<<<< HEAD
-      if (result === true) {
-        logger.debug('EmailAuth: OTP verification successful');
-        
-        // ✅ Set success state
-        setAuthState('success');
-        toast.success('Login berhasil! Mengarahkan ke dashboard...');
-        
-        // ✅ AGGRESSIVE REDIRECT: Multiple fallback mechanisms
-        logger.info('EmailAuth: Executing aggressive redirect strategy');
-        
-        // Method 1: Immediate redirect
-        console.log('🚀 [REDIRECT] Method 1: Immediate redirect');
-        window.location.href = '/';
-        
-        // Method 2: Backup redirect after 1 second
-        setTimeout(() => {
-          if (mountedRef.current && window.location.pathname === '/auth') {
-            console.log('🚀 [REDIRECT] Method 2: Backup redirect (1s)');
-            window.location.replace('/');
-          }
-        }, 1000);
-        
-        // Method 3: Final fallback after 2 seconds
-        setTimeout(() => {
-          if (mountedRef.current && window.location.pathname === '/auth') {
-            console.log('🚀 [REDIRECT] Method 3: Final fallback (2s)');
-            console.log('🚀 [REDIRECT] Current location:', window.location.href);
-            console.log('🚀 [REDIRECT] Force reload and redirect');
-            window.location.href = '/';
-            setTimeout(() => window.location.reload(), 100);
-          }
-        }, 2000);
-        
-        // ✅ Call onLoginSuccess callback if provided
-        if (onLoginSuccess) {
-          onLoginSuccess();
-        }
-        
-      } else if (result === 'expired') {
-=======
         if (result === true) {
           logger.debug('EmailAuth: OTP verification successful');
 
@@ -416,7 +370,6 @@
           }
 
         } else if (result === 'expired') {
->>>>>>> 8e7bcbba
         setAuthState('expired');
         setError('Kode OTP sudah kadaluarsa. Silakan minta kode baru.');
         setOtp(['', '', '', '', '', '']);
