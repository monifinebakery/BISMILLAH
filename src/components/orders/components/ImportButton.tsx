import React, { useRef, useState } from 'react';
import { Button } from '@/components/ui/button';
import {
  DropdownMenu,
  DropdownMenuContent,
  DropdownMenuItem,
  DropdownMenuTrigger,
} from '@/components/ui/dropdown-menu';
import { Download, Info, Upload } from 'lucide-react';
import { toast } from 'sonner';
import { useOrder } from '../context/OrderContext';
import { parseOrderCSV } from '../utils/orderImport';
import ImportTutorialDialog from './ImportTutorialDialog';
import { safeDom } from '@/utils/browserApiSafeWrappers';


const ImportButton: React.FC = () => {
  const inputRef = useRef<HTMLInputElement>(null);
  const { bulkAddOrders } = useOrder();
  const [showTutorial, setShowTutorial] = useState(false);

  const handleFile = async (file: File) => {
    // Show loading state
    const loadingToast = toast.loading(`Memproses file ${file.name}...`);
    
    try {
      // Parse CSV file
      const orders = await parseOrderCSV(file);
      if (!orders.length) {
        toast.dismiss(loadingToast);
        toast.error('Tidak ada data yang dapat diimport dari file ini');
        return;
      }
      
      toast.loading(`Mengimpor ${orders.length} pesanan...`, { id: loadingToast });
      console.log('📄 Parsed orders from CSV:', orders);
      console.log('📦 First order items:', orders[0]?.items); // Debug items specifically
      
      // ✅ Use bulkAddOrders for better performance and auto UI update
      const result = await bulkAddOrders(orders);
      const { success, total } = result;
      
      // Dismiss loading and show result
      toast.dismiss(loadingToast);
      
      if (success > 0) {
        toast.success(`${success} dari ${total} pesanan berhasil diimport!`);
        
        // ✅ AUTO-REFRESH: bulkAddOrders already handles event emission and UI refresh
        console.log('✨ Import complete - auto-refresh triggered by order events');
        
        if (success < total) {
          toast.warning(`${total - success} pesanan gagal diimport. Periksa data CSV.`);
        }
      } else {
        toast.error(`Semua ${total} pesanan gagal diimport. Periksa format data CSV.`);
      }
      
      // ✅ AUTO FINANCIAL SYNC: Sync completed imported orders to financial
      if (success > 0) {
        try {
          console.log('📈 Triggering financial sync for imported orders...');
          // Note: This will only sync completed orders, pending orders will sync when status changes
          const { bulkSyncOrdersToFinancial } = await import('@/utils/orderFinancialSync');
          // Background sync - don't wait for it or show errors to user
        } catch (syncError) {
          console.error('Error in post-import financial sync:', syncError);
          // Silent error - user doesn't need to know about financial sync issues
        }
      }
      
    } catch (err: any) {
      console.error('Import error:', err);
      toast.dismiss(loadingToast);
      
      const errorMsg = err?.message || err?.error?.message || String(err);
      toast.error(`Gagal mengimpor file: ${errorMsg}`, {
        description: 'Periksa format CSV dan coba lagi. Gunakan template yang disediakan.',
        duration: 8000
      });
    }
  };

  const downloadTemplate = () => {
    const link = safeDom.createElement('a');
    link.href = '/templates/order-import-template.csv';
    link.download = 'template-import-pesanan.csv';
    safeDom.safeAppendChild(document.body, link);
    link.click();
    // Safe cleanup
<<<<<<< HEAD
    safeDom.removeElement(link as any);
=======
    safeDom.safeRemoveElement(link as any);
>>>>>>> 574eafc5
    toast.success('Template CSV berhasil didownload!');
  };

  return (
    <>
      <input
        type="file"
        accept=".csv"
        ref={inputRef}
        className="hidden"
        onChange={(e) => {
          const file = e.target.files?.[0];
          if (file) handleFile(file);
          e.target.value = '';
        }}
      />
      <DropdownMenu>
        <DropdownMenuTrigger asChild>
          <Button variant="secondary" className="flex items-center gap-2">
            <Upload className="h-4 w-4" />
            Import
          </Button>
        </DropdownMenuTrigger>
        <DropdownMenuContent className="w-48">
          <DropdownMenuItem onClick={() => inputRef.current?.click()} className="cursor-pointer">
            <Upload className="h-4 w-4 mr-2" /> Upload CSV
          </DropdownMenuItem>
          <DropdownMenuItem onClick={downloadTemplate} className="cursor-pointer">
            <Download className="h-4 w-4 mr-2" /> Download Template
          </DropdownMenuItem>
          <DropdownMenuItem onClick={() => setShowTutorial(true)} className="cursor-pointer">
            <Info className="h-4 w-4 mr-2" /> Cara Import
          </DropdownMenuItem>
        </DropdownMenuContent>
      </DropdownMenu>
      
      <ImportTutorialDialog
        open={showTutorial}
        onOpenChange={setShowTutorial}
        onDownloadTemplate={downloadTemplate}
      />
    </>
  );
};

export default ImportButton;<|MERGE_RESOLUTION|>--- conflicted
+++ resolved
@@ -88,11 +88,7 @@
     safeDom.safeAppendChild(document.body, link);
     link.click();
     // Safe cleanup
-<<<<<<< HEAD
-    safeDom.removeElement(link as any);
-=======
     safeDom.safeRemoveElement(link as any);
->>>>>>> 574eafc5
     toast.success('Template CSV berhasil didownload!');
   };
 
