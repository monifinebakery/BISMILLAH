--- conflicted
+++ resolved
@@ -155,27 +155,8 @@
   // ✅ IMPROVED: Use centralized calculation for consistency
   const footerCalc = safeCalculateMargins(safeRevenue, safeCogs, safeOpex);
 
-<<<<<<< HEAD
   return (
     <div className={`p-4 sm:p-6 lg:p-8 space-y-6 ${className}`}>
-=======
-  useEffect(() => {
-    const seen = localStorage.getItem('profit-analysis-onboarding-seen');
-    if (!seen) {
-      setShowOnboarding(true);
-    }
-  }, []);
-
-  const handleCloseOnboarding = () => {
-    localStorage.setItem('profit-analysis-onboarding-seen', 'true');
-    setShowOnboarding(false);
-  };
-
-    return (
-      <>
-        <ProfitAnalysisOnboarding isOpen={showOnboarding} onClose={handleCloseOnboarding} />
-        <div className={`p-4 sm:p-6 lg:p-8 space-y-6 ${className}`}>
->>>>>>> 22608fe5
           <DashboardHeaderSection
             hasValidData={hasAnyData}
             isLoading={loading}
@@ -192,10 +173,6 @@
             onRefresh={handleRefresh}
             dateRange={range}
             onDateRangeChange={handleDateRangeChange}
-<<<<<<< HEAD
-=======
-            onStartOnboarding={() => setShowOnboarding(true)}
->>>>>>> 22608fe5
           />
       
       {error && (
@@ -364,16 +341,9 @@
         isLoading={loading}
         hppLabel={labels?.hppLabel}
         hppHint={labels?.hppHint}
-<<<<<<< HEAD
         />
       </div>
     );
-=======
-      />
-    </div>
-  </>
-  );
->>>>>>> 22608fe5
 };
 
 export default ProfitDashboard;