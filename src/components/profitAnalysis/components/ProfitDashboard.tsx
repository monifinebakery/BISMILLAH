--- conflicted
+++ resolved
@@ -60,15 +60,8 @@
   const [activeTab, setActiveTab] = useState('ikhtisar');
   const [selectedChartType, setSelectedChartType] = useState('bar');
 
-<<<<<<< HEAD
   const [mode, setMode] = useState<'daily' | 'monthly' | 'yearly'>('monthly');
   const [range, setRange] = useState<{ from: Date; to: Date } | undefined>(undefined);
-=======
-  const [range, setRange] = useState<{ from: Date; to: Date }>(() => {
-    const now = new Date();
-    return { from: new Date(now.getFullYear(), now.getMonth(), 1), to: now };
-  });
->>>>>>> 56707fc9
 
   const {
     currentAnalysis,
@@ -89,7 +82,6 @@
     dateRange: range,
   });
 
-<<<<<<< HEAD
   const { formatPeriodLabel, exportData } = useProfitData({
     history: profitHistory,
     currentAnalysis,
@@ -101,8 +93,6 @@
     mode === 'yearly' ? 'yearly' : 'monthly'
   );
 
-=======
->>>>>>> 56707fc9
   const advancedMetrics = showAdvancedMetrics
     ? calculateAdvancedMetricsHelper(profitHistory, currentAnalysis)
     : null;
@@ -122,15 +112,12 @@
   const previousAnalysis = findPreviousAnalysis(currentPeriod, profitHistory);
   const hasValidData = Boolean(currentAnalysis?.revenue_data?.total);
 
-<<<<<<< HEAD
   const handlePeriodChange = (period: string) => {
     // Clear any daily range when picking period
     setRange(undefined);
     setCurrentPeriod(period);
   };
 
-=======
->>>>>>> 56707fc9
   const handleRefresh = async () => {
     try {
       await Promise.all([
@@ -142,7 +129,6 @@
       console.error('Error refreshing:', error);
     }
   };
-<<<<<<< HEAD
 
   // Wire mode toggle: atur rentang/period sesuai mode
   const handleModeChange = (m: 'daily' | 'monthly' | 'yearly') => {
@@ -158,8 +144,7 @@
   };
 
   // Wire date range changes: ensure we are in daily mode when user picks a preset
-=======
->>>>>>> 56707fc9
+
   const handleDateRangeChange = (r: { from: Date; to: Date }) => {
     setRange(r);
   };
