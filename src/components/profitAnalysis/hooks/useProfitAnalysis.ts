--- conflicted
+++ resolved
@@ -24,14 +24,10 @@
 import { calcHPP } from '../utils/profitCalculations';
 // 🍽️ Import F&B constants
 import { FNB_LABELS } from '../constants/profitConstants';
-<<<<<<< HEAD
 // ✅ ADD: Import centralized utilities
 import { getEffectiveCogs, shouldUseWAC } from '@/utils/cogsCalculation';
 import { safeCalculateMargins, monitorDataQuality } from '@/utils/profitValidation';
-=======
-// 🔧 Helper untuk periode bulan berjalan tanpa masalah zona waktu
-import { getCurrentPeriod } from '../utils/profitTransformers';
->>>>>>> f966e6ec
+
 
 // Query Keys
 export const PROFIT_QUERY_KEYS = {
@@ -191,7 +187,6 @@
       ? PROFIT_QUERY_KEYS.pemakaian(dateRange.from.toISOString().split('T')[0], dateRange.to.toISOString().split('T')[0])
       : PROFIT_QUERY_KEYS.pemakaian(currentPeriod, currentPeriod),
     queryFn: async () => {
-<<<<<<< HEAD
       if (mode === 'daily' && dateRange) {
         // For daily mode, use the selected date range
         const start = dateRange.from.toISOString().split('T')[0];
@@ -205,21 +200,6 @@
                     .toISOString().split('T')[0];
         return fetchPemakaianByPeriode(start, end);
       }
-=======
-      // Pastikan format periode valid (YYYY-MM), fallback ke bulan berjalan jika tidak
-      let period = currentPeriod;
-      if (!/^\d{4}-(0[1-9]|1[0-2])$/.test(period)) {
-        const now = new Date();
-        period = `${now.getFullYear()}-${String(now.getMonth() + 1).padStart(2, '0')}`;
-      }
-
-      const start = `${period}-01`;
-      const endDate = new Date(`${period}-01`);
-      const end = new Date(endDate.getFullYear(), endDate.getMonth() + 1, 0)
-        .toISOString()
-        .split('T')[0];
-      return fetchPemakaianByPeriode(start, end);
->>>>>>> f966e6ec
     },
     enabled: enableWAC && Boolean((mode === 'daily' && dateRange) || (mode !== 'daily' && currentPeriod)),
     staleTime: 60 * 1000, // 1 minute
@@ -451,13 +431,8 @@
       }
 
       setProfitHistory(response.data || []);
-<<<<<<< HEAD
       logger.success(`✅ Profit history loaded: ${(response.data || []).length} periods`);
       
-=======
-      logger.success('✅ Profit history loaded:', (response.data || []).length, 'periods');
-
->>>>>>> f966e6ec
     } catch (error) {
       logger.error('❌ Load profit history failed:', error);
       // Pastikan state dikosongkan saat gagal
