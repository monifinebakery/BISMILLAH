--- conflicted
+++ resolved
@@ -418,10 +418,7 @@
 
   // Muat ulang riwayat profit saat rentang tanggal berubah
   useEffect(() => {
-<<<<<<< HEAD
-=======
-
->>>>>>> 4be9dee6
+
     // Abaikan pemanggilan saat mode harian karena data sudah dimuat oleh query utama
     if (!dateRange?.from || !dateRange?.to || mode === 'daily') return;
 
@@ -432,10 +429,7 @@
     });
   }, [dateRange?.from, dateRange?.to, loadProfitHistory, mode]);
 
-<<<<<<< HEAD
-=======
-
->>>>>>> 4be9dee6
+
   const refreshAnalysis = useCallback(async () => {
     logger.info('🔄 Refreshing profit analysis');
     try {
