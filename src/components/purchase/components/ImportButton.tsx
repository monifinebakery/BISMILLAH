--- conflicted
+++ resolved
@@ -45,13 +45,8 @@
     link.download = 'purchase-import-template.csv';
     safeDom.safeAppendChild(document.body, link);
     link.click();
-<<<<<<< HEAD
-    // Safe cleanup
-    safeDom.removeElement(link as any);
-=======
     // Safe cleanup menggunakan fungsi yang lebih aman
     safeDom.safeRemoveElement(link);
->>>>>>> 574eafc5
   };
 
   const showFormatInfo = () => {
