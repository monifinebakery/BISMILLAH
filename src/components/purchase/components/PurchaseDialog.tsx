// src/components/purchase/components/PurchaseDialog.tsx - Enhanced for Edit Mode

import React, { useEffect, useState, useCallback } from 'react';
import {
  Dialog,
  DialogContent,
  DialogDescription,
  DialogFooter,
  DialogHeader,
  DialogTitle,
} from '@/components/ui/dialog';
import { Button } from '@/components/ui/button';
import { Input } from '@/components/ui/input';
import { Label } from '@/components/ui/label';
import { Textarea } from '@/components/ui/textarea';
import {
  Select,
  SelectContent,
  SelectItem,
  SelectTrigger,
  SelectValue,
} from '@/components/ui/select';
import { Card, CardContent, CardHeader, CardTitle } from '@/components/ui/card';
import { Badge } from '@/components/ui/badge';
import { Alert, AlertDescription } from '@/components/ui/alert';
import { 
  CalendarIcon, 
  Plus, 
  Trash2, 
  AlertCircle, 
  Package,
  Calculator,
  ShoppingCart,
  X,
  Edit3,
  Save,
  RotateCcw
} from 'lucide-react';
import { Calendar } from '@/components/ui/calendar';
import { Popover, PopoverContent, PopoverTrigger } from '@/components/ui/popover';
import { format } from 'date-fns';
import { id } from 'date-fns/locale';

import { PurchaseDialogProps, PurchaseItem } from '../types/purchase.types';
import { usePurchaseForm } from '../hooks/usePurchaseForm';
import { usePurchaseItemManager } from '../hooks/usePurchaseItemManager';
import { formatCurrency } from '@/utils/formatUtils';
import { toast } from 'sonner';
import SimplePurchaseItemForm from './SimplePurchaseItemForm';

<<<<<<< HEAD
// ✅ OPTIMIZED: Move outside component to prevent recreation
=======
>>>>>>> c3b040ba
const toNumber = (v: string | number | '' | undefined | null): number => {
  if (v === '' || v == null) return 0;
  if (typeof v === 'number') return Number.isFinite(v) ? v : 0;
  
<<<<<<< HEAD
  let s = v.toString().trim().replace(/\s+/g, '');
  s = s.replace(/[^\d,.\-]/g, '');
  
  if (s.includes(',') && s.includes('.')) {
    s = s.replace(/\./g, '').replace(/,/g, '.');
  } else {
=======
  // Remove spaces and non-numeric characters except comma, period, minus
  let s = v.toString().trim().replace(/\s+/g, '');
  s = s.replace(/[^\d,.\-]/g, '');
  
  // Handle both comma and period: assume period = thousand separator, comma = decimal
  if (s.includes(',') && s.includes('.')) {
    s = s.replace(/\./g, '').replace(/,/g, '.');
  } else {
    // Only comma: treat as decimal separator
>>>>>>> c3b040ba
    s = s.replace(/,/g, '.');
  }
  
  const n = Number(s);
  return Number.isFinite(n) ? n : 0;
};

<<<<<<< HEAD
// ✅ OPTIMIZED: Move outside component to prevent recreation  
=======
// ✅ INLINE SafeNumericInput - no external file needed
>>>>>>> c3b040ba
const SafeNumericInput = React.forwardRef<
  HTMLInputElement, 
  React.InputHTMLAttributes<HTMLInputElement> & { value: string | number }
>(({ className = '', value, onChange, ...props }, ref) => {
  const baseClasses = "flex h-10 w-full rounded-md border border-gray-300 bg-white px-3 py-2 text-sm placeholder:text-gray-400 focus:outline-none focus:ring-2 focus:ring-orange-500 focus:border-orange-500 disabled:cursor-not-allowed disabled:opacity-50";
  
  return (
    <input
      ref={ref}
      type="text"
      inputMode="decimal"
      value={String(value ?? '')}
      onChange={onChange}
      className={`${baseClasses} ${className}`}
      autoComplete="off"
      autoCorrect="off"
      spellCheck="false"
      {...props}
    />
  );
});

const PurchaseDialog: React.FC<PurchaseDialogProps> = ({
  isOpen,
  mode,
  purchase,
  suppliers,
  bahanBaku,
  onClose,
  initialAddMode, // <— NEW: Added prop for auto-opening with specific mode
}) => {
  // ✅ ULTRA LIGHTWEIGHT: Zero validation during typing
  const {
    formData,
    setFormData,
    updateFormField, // ✅ NEW: Use this for single field updates
    isSubmitting,
    isDirty,
    validation,
    addItem,
    updateItem,
    removeItem,
    handleSubmit,
    handleReset,
    totalValue,
  } = usePurchaseForm({
    mode,
    initialData: purchase,
    onSuccess: () => {
      toast.success(
        mode === 'create' 
          ? 'Pembelian berhasil dibuat!' 
          : 'Pembelian berhasil diperbarui!'
      );
      onClose();
    },
    onError: (error) => {
      toast.error(error);
    },
  });

  // Item management
  const {
    showAddItem,
    setShowAddItem,
    editingItemIndex,
    handleEditItem,
    handleSaveEditedItem,
    handleCancelEditItem,
  } = usePurchaseItemManager({
    bahanBaku,
    items: formData.items,
    addItem,
    updateItem,
  });

  // ✅ Reset form states when dialog opens/closes + handle initialAddMode
  useEffect(() => {
    if (isOpen) {
      // Auto-open add item form if initialAddMode is 'packaging'
      setShowAddItem(initialAddMode === 'packaging');
      handleCancelEditItem();
    }
    // eslint-disable-next-line react-hooks/exhaustive-deps
  }, [isOpen, initialAddMode]);

  // ✅ MEMOIZED HANDLERS: Prevent recreation on every render
  const handleCancel = useCallback(() => {
    if (isDirty) {
      if (confirm('Ada perubahan yang belum disimpan. Yakin ingin keluar?')) {
        handleReset();
        onClose();
      }
    } else {
      onClose();
    }
  }, [isDirty, handleReset, onClose]);

  const handleResetForm = useCallback(() => {
    if (confirm('Reset semua perubahan ke kondisi awal?')) {
      handleReset();
      setShowAddItem(false);
      if (handleCancelEditItem) handleCancelEditItem();
      toast.info('Form direset ke kondisi awal');
    }
  }, [handleReset, setShowAddItem, handleCancelEditItem]);

  const onSubmit = useCallback(async () => {
    if (formData.items.length === 0) {
      toast.error('Minimal harus ada 1 item dalam pembelian');
      return;
    }
    await handleSubmit();
  }, [formData.items.length, handleSubmit]);

  // ✅ Check if purchase can be edited (not completed)
  const canEdit = !purchase || purchase.status !== 'completed';

  return (
    <Dialog open={isOpen} onOpenChange={onClose}>
      <DialogContent className="max-w-5xl max-h-[95vh] overflow-y-auto">
        <DialogHeader>
          <DialogTitle className="flex items-center gap-2">
            {mode === 'create' ? (
              <>
                <ShoppingCart className="h-5 w-5" />
                Tambah Pembelian Baru
              </>
            ) : (
              <>
                <Edit3 className="h-5 w-5" />
                Edit Pembelian
                {purchase && (
                  <Badge 
                    variant="outline" 
                    className={`ml-2 ${
                      purchase.status === 'completed' ? 'bg-green-100 text-green-800' :
                      purchase.status === 'pending' ? 'bg-yellow-100 text-yellow-800' :
                      'bg-red-100 text-red-800'
                    }`}
                  >
                    {purchase.status}
                  </Badge>
                )}
              </>
            )}
          </DialogTitle>
          <DialogDescription>
            {mode === 'create' 
              ? 'Buat pembelian bahan baku baru dari supplier' 
              : canEdit 
                ? 'Perbarui informasi pembelian yang sudah ada'
                : 'Pembelian yang sudah selesai tidak dapat diedit'
            }
          </DialogDescription>
        </DialogHeader>

        <div className="space-y-6">
          {/* ✅ Edit Warning for Completed Purchase */}
          {mode === 'edit' && !canEdit && (
            <Alert className="border-red-200 bg-red-50">
              <AlertCircle className="h-4 w-4 text-red-600" />
              <AlertDescription>
                <div className="font-medium text-red-800">Pembelian Sudah Selesai</div>
                <p className="text-red-700 text-sm mt-1">
                  Pembelian dengan status "Selesai" tidak dapat diedit untuk menjaga integritas data.
                </p>
              </AlertDescription>
            </Alert>
          )}

          {/* Validation Errors */}
          {validation.errors.length > 0 && (
            <Alert className="border-red-200 bg-red-50">
              <AlertCircle className="h-4 w-4 text-red-600" />
              <AlertDescription>
                <div className="font-medium text-red-800 mb-2">Perbaiki kesalahan berikut:</div>
                <ul className="list-disc list-inside space-y-1 text-red-700 text-sm">
                  {validation.errors.slice(0, 5).map((error, index) => (
                    <li key={index}>{error}</li>
                  ))}
                  {validation.errors.length > 5 && (
                    <li>... dan {validation.errors.length - 5} kesalahan lainnya</li>
                  )}
                </ul>
              </AlertDescription>
            </Alert>
          )}

          {/* Validation Warnings */}
          {validation.warnings.length > 0 && (
            <Alert className="border-yellow-200 bg-yellow-50">
              <AlertCircle className="h-4 w-4 text-yellow-600" />
              <AlertDescription>
                <div className="font-medium text-yellow-800 mb-2">Perhatian:</div>
                <ul className="list-disc list-inside space-y-1 text-yellow-700 text-sm">
                  {validation.warnings.slice(0, 3).map((warning, index) => (
                    <li key={index}>{warning}</li>
                  ))}
                </ul>
              </AlertDescription>
            </Alert>
          )}

          {/* Basic Information */}
          <Card>
            <CardHeader>
              <div className="flex items-center justify-between">
                <CardTitle className="text-lg">Informasi Dasar</CardTitle>
                {mode === 'edit' && isDirty && (
                  <Button
                    type="button"
                    variant="outline"
                    size="sm"
                    onClick={handleResetForm}
                    className="flex items-center gap-2"
                  >
                    <RotateCcw className="h-4 w-4" />
                    Reset Form
                  </Button>
                )}
              </div>
            </CardHeader>
            <CardContent className="space-y-4">
              <div className="grid grid-cols-1 md:grid-cols-2 gap-4">
                {/* Supplier Selection */}
                <div className="space-y-2">
                  <Label htmlFor="supplier">Supplier *</Label>
                  <Select
                    value={formData.supplier}
                    onValueChange={(value) => updateFormField('supplier', value)} // ✅ FIXED: Use updateFormField
                    disabled={!canEdit}
                  >
                    <SelectTrigger className={!canEdit ? 'opacity-50' : ''}>
                      <SelectValue placeholder="Pilih supplier" />
                    </SelectTrigger>
                    <SelectContent>
                      {suppliers.map((supplier) => (
                        <SelectItem key={supplier.id} value={supplier.id}>
                          {supplier.nama}
                        </SelectItem>
                      ))}
                    </SelectContent>
                  </Select>
                </div>

                {/* Date Selection */}
                <div className="space-y-2">
                  <Label>Tanggal Pembelian *</Label>
                  <Popover>
                    <PopoverTrigger asChild>
                      <Button
                        variant="outline"
                        className={`w-full justify-start text-left font-normal ${!canEdit ? 'opacity-50' : ''}`}
                        disabled={!canEdit}
                      >
                        <CalendarIcon className="mr-2 h-4 w-4" />
                        {formData.tanggal ? (
                          format(formData.tanggal, 'PPP', { locale: id })
                        ) : (
                          <span>Pilih tanggal</span>
                        )}
                      </Button>
                    </PopoverTrigger>
                    <PopoverContent className="w-auto p-0">
                      <Calendar
                        mode="single"
                        selected={formData.tanggal}
                        onSelect={(date) => 
                          date && updateFormField('tanggal', date) // ✅ FIXED: Use updateFormField
                        }
                        initialFocus
                        disabled={!canEdit}
                      />
                    </PopoverContent>
                  </Popover>
                </div>
              </div>

              {/* Calculation Method */}
              <div className="space-y-2">
                <Label htmlFor="metodePerhitungan">Metode Perhitungan Stok</Label>
                <Select
                  value={formData.metodePerhitungan}
                  onValueChange={(value: 'FIFO' | 'LIFO' | 'AVERAGE') =>
                    updateFormField('metodePerhitungan', value) // ✅ FIXED: Use updateFormField
                  }
                  disabled={!canEdit}
                >
                  <SelectTrigger className={!canEdit ? 'opacity-50' : ''}>
                    <SelectValue />
                  </SelectTrigger>
                  <SelectContent>
                    <SelectItem value="FIFO">FIFO (First In, First Out)</SelectItem>
                    <SelectItem value="LIFO">LIFO (Last In, First Out)</SelectItem>
                    <SelectItem value="AVERAGE">Average (Rata-rata)</SelectItem>
                  </SelectContent>
                </Select>
              </div>
            </CardContent>
          </Card>

          {/* Items Section */}
          <Card>
            <CardHeader>
              <div className="flex items-center justify-between">
                <CardTitle className="flex items-center gap-2">
                  <Package className="h-5 w-5" />
                  Item Pembelian ({formData.items.length})
                  {mode === 'edit' && isDirty && (
                    <Badge variant="outline" className="bg-blue-50 text-blue-700">
                      Modified
                    </Badge>
                  )}
                </CardTitle>
                {canEdit && (
                  <Button
                    type="button"
                    variant="outline"
                    size="sm"
                    onClick={() => setShowAddItem(!showAddItem)}
                  >
                    <Plus className="h-4 w-4 mr-2" />
                    Tambah Item
                  </Button>
                )}
              </div>
            </CardHeader>
            <CardContent className="space-y-4">
              {/* ✅ Smart Add New Item Form with initialMode support */}
              {canEdit && showAddItem && (
                <SimplePurchaseItemForm
                  bahanBaku={bahanBaku}
                  initialMode={initialAddMode === 'packaging' ? 'packaging' : 'quick'} // <— NEW: Pass initial mode
                  onCancel={() => setShowAddItem(false)}
                  onAdd={(cleanData) => {
                    // Ensure subtotal is calculated for UI consistency
                    const subtotal = Number(cleanData.kuantitas) * Number(cleanData.hargaSatuan);
                    addItem({ ...cleanData, subtotal }); // <— FIX: Use addItem from form hook
                    setShowAddItem(false);
                    toast.success(`${cleanData.nama} berhasil ditambahkan`);
                  }}
                />
              )}

              {/* Items List */}
              {formData.items.length === 0 ? (
                <div className="text-center py-8 text-gray-500">
                  <Package className="h-12 w-12 mx-auto mb-4 opacity-50" />
                  <p>Belum ada item ditambahkan</p>
                  <p className="text-sm">
                    {canEdit 
                      ? 'Klik "Tambah Item" untuk mulai menambahkan bahan baku'
                      : 'Tidak ada item dalam pembelian ini'
                    }
                  </p>
                </div>
              ) : (
                <div className="space-y-3">
                  {formData.items.map((item, index) => (
                    <Card key={index} className="relative">
                      <CardContent className="pt-4">
                        {editingItemIndex === index && canEdit ? (
                          // ✅ EDIT MODE for existing item
                          <EditItemForm
                            item={item}
                            onSave={(updatedItem) => handleSaveEditedItem(index, updatedItem)}
                            onCancel={handleCancelEditItem}
                          />
                        ) : (
                          // ✅ DISPLAY MODE for existing item
                          <div className="flex items-start justify-between">
                            <div className="flex-1 grid grid-cols-1 md:grid-cols-4 gap-4">
                              <div>
                                <div className="font-medium">{item.nama}</div>
                                <div className="text-sm text-gray-600">ID: {item.bahanBakuId}</div>
                                {/* ✅ IMPROVED: Display packaging info with fallback unit */}
                                {(item as any).jumlahKemasan > 0 && (item as any).isiPerKemasan > 0 && (
                                  <div className="text-xs text-gray-500 mt-1">
                                    Kemasan: {(item as any).jumlahKemasan} × {(item as any).isiPerKemasan} {item.satuan || 'unit'}
                                    {(item as any).satuanKemasan ? ` (${(item as any).satuanKemasan})` : ''}
                                  </div>
                                )}
                              </div>
                              <div className="text-right">
                                <div className="font-medium">{item.kuantitas} {item.satuan}</div>
                                <div className="text-sm text-gray-600">Kuantitas</div>
                              </div>
                              <div className="text-right">
                                <div className="font-medium">{formatCurrency(item.hargaSatuan)}</div>
                                <div className="text-sm text-gray-600">Harga Satuan</div>
                              </div>
                              <div className="text-right">
                                <div className="font-bold text-green-600">{formatCurrency(item.subtotal)}</div>
                                <div className="text-sm text-gray-600">Subtotal</div>
                              </div>
                            </div>
                            
                            {canEdit && (
                              <div className="flex items-center gap-2 ml-4">
                                <Button
                                  type="button"
                                  variant="ghost"
                                  size="sm"
                                  onClick={() => handleEditItem(index)}
                                  className="text-blue-600 hover:text-blue-700 hover:bg-blue-50"
                                >
                                  <Edit3 className="h-4 w-4" />
                                </Button>
                                <Button
                                  type="button"
                                  variant="ghost"
                                  size="sm"
                                  onClick={() => removeItem(index)}
                                  className="text-red-600 hover:text-red-700 hover:bg-red-50"
                                >
                                  <Trash2 className="h-4 w-4" />
                                </Button>
                              </div>
                            )}
                          </div>
                        )}
                        
                        {item.keterangan && editingItemIndex !== index && (
                          <div className="mt-2 text-sm text-gray-600 bg-gray-50 p-2 rounded">
                            <strong>Keterangan:</strong> {item.keterangan}
                          </div>
                        )}
                      </CardContent>
                    </Card>
                  ))}
                </div>
              )}
            </CardContent>
          </Card>

          {/* Total Summary */}
          {formData.items.length > 0 && (
            <Card className="bg-green-50 border-green-200">
              <CardContent className="pt-4">
                <div className="flex items-center justify-between">
                  <div className="flex items-center gap-2">
                    <Calculator className="h-5 w-5 text-green-600" />
                    <span className="font-medium text-green-800">Total Pembelian</span>
                    {mode === 'edit' && isDirty && (
                      <Badge variant="outline" className="bg-yellow-50 text-yellow-700 border-yellow-300">
                        Updated
                      </Badge>
                    )}
                  </div>
                  <div className="text-2xl font-bold text-green-600">
                    {formatCurrency(totalValue)}
                  </div>
                </div>
                <div className="mt-2 text-sm text-green-700">
                  {formData.items.length} item • Total kuantitas: {' '}
                  {formData.items.reduce((sum, item) => sum + item.kuantitas, 0)} unit
                </div>
              </CardContent>
            </Card>
          )}
        </div>

        <DialogFooter className="gap-2">
          <Button
            type="button"
            variant="outline"
            onClick={handleCancel}
            disabled={isSubmitting}
          >
            Batal
          </Button>
          
          {canEdit && (
            <Button
              type="button"
              onClick={onSubmit}
              disabled={isSubmitting || !validation.isValid || formData.items.length === 0}
              className="min-w-[120px]"
            >
              {isSubmitting ? (
                <>
                  <div className="animate-spin rounded-full h-4 w-4 border-b-2 border-white mr-2" />
                  {mode === 'create' ? 'Membuat...' : 'Menyimpan...'}
                </>
              ) : (
                <>
                  {mode === 'create' ? (
                    <>
                      <ShoppingCart className="h-4 w-4 mr-2" />
                      Buat Pembelian
                    </>
                  ) : (
                    <>
                      <Save className="h-4 w-4 mr-2" />
                      Simpan Perubahan
                    </>
                  )}
                </>
              )}
            </Button>
          )}
        </DialogFooter>
      </DialogContent>
    </Dialog>
  );
};

<<<<<<< HEAD
// ✅ ULTRA LIGHTWEIGHT: Edit Item Form dengan zero validation overhead
=======
// ✅ FIXED: Edit Item Form Component with bulletproof string-based number inputs
>>>>>>> c3b040ba
const EditItemForm: React.FC<{
  item: PurchaseItem;
  onSave: (item: Partial<PurchaseItem>) => void;
  onCancel: () => void;
}> = ({ item, onSave, onCancel }) => {
<<<<<<< HEAD
  // ✅ PURE STATE: No validation during typing
=======
  // ✅ FIXED: Always store as strings to prevent any number/string switching
>>>>>>> c3b040ba
  const [editedItem, setEditedItem] = useState({
    kuantitas: String(item.kuantitas ?? ''),
    hargaSatuan: String(item.hargaSatuan ?? ''),
    keterangan: item.keterangan || '',
  });

  // ✅ ZERO OVERHEAD: Direct state update
  const handleFieldChange = useCallback((field: string, value: string) => {
    setEditedItem(prev => {
      if (prev[field] === value) return prev; // Skip if same
      return { ...prev, [field]: value };
    });
  }, []);

  // ✅ SIMPLE GETTER: No complex logic
  const getValue = useCallback((field: string) => {
    return String(editedItem[field] ?? '');
  }, [editedItem]);

  const handleSave = () => {
    // Convert strings to numbers when saving
    onSave({
      kuantitas: toNumber(editedItem.kuantitas),
      hargaSatuan: toNumber(editedItem.hargaSatuan),
      keterangan: editedItem.keterangan,
    });
  };

  const subtotal = toNumber(editedItem.kuantitas) * toNumber(editedItem.hargaSatuan);

  return (
    <div className="space-y-4 bg-blue-50 p-4 rounded-lg border border-blue-200">
      <div className="flex items-center justify-between">
        <h4 className="font-medium text-blue-900">Edit Item: {item.nama}</h4>
        <div className="flex gap-2">
          <Button
            type="button"
            variant="outline"
            size="sm"
            onClick={onCancel}
          >
            <X className="h-4 w-4" />
          </Button>
          <Button
            type="button"
            size="sm"
            onClick={handleSave}
            disabled={toNumber(editedItem.kuantitas) <= 0 || toNumber(editedItem.hargaSatuan) <= 0}
          >
            <Save className="h-4 w-4 mr-2" />
            Simpan
          </Button>
        </div>
      </div>

      <div className="grid grid-cols-1 md:grid-cols-3 gap-4">
<<<<<<< HEAD
        {/* Quantity - ZERO OVERHEAD */}
=======
        {/* Quantity - FIXED: Always string value, no switching */}
>>>>>>> c3b040ba
        <div className="space-y-2">
          <Label>Kuantitas *</Label>
          <div className="flex gap-2">
            <SafeNumericInput
<<<<<<< HEAD
              value={getValue('kuantitas')}
              onChange={(e) => handleFieldChange('kuantitas', e.target.value)}
=======
              value={String(editedItem.kuantitas ?? '')} // ✅ FIXED: Force string
              onChange={(e) =>
                setEditedItem(prev => ({
                  ...prev,
                  kuantitas: e.target.value
                }))
              }
>>>>>>> c3b040ba
              placeholder="0"
            />
            <div className="flex items-center px-3 bg-gray-100 rounded text-sm text-gray-600 min-w-[60px]">
              {item.satuan}
            </div>
          </div>
        </div>

<<<<<<< HEAD
        {/* Unit Price - ZERO OVERHEAD */}
        <div className="space-y-2">
          <Label>Harga Satuan *</Label>
          <SafeNumericInput
            value={getValue('hargaSatuan')}
            onChange={(e) => handleFieldChange('hargaSatuan', e.target.value)}
=======
        {/* Unit Price - FIXED: Always string value, no switching */}
        <div className="space-y-2">
          <Label>Harga Satuan *</Label>
          <SafeNumericInput
            value={String(editedItem.hargaSatuan ?? '')} // ✅ FIXED: Force string
            onChange={(e) =>
              setEditedItem(prev => ({
                ...prev,
                hargaSatuan: e.target.value
              }))
            }
>>>>>>> c3b040ba
            placeholder="0"
          />
        </div>

        {/* Subtotal Preview */}
        <div className="space-y-2">
          <Label>Subtotal</Label>
          <div className="flex items-center h-10 px-3 bg-green-100 border border-green-300 rounded text-green-800 font-medium">
            {formatCurrency(subtotal)}
          </div>
        </div>
      </div>

      {/* Notes */}
      <div className="space-y-2">
        <Label>Keterangan</Label>
        <Textarea
          value={editedItem.keterangan}
          onChange={(e) => handleFieldChange('keterangan', e.target.value)}
          placeholder="Keterangan tambahan (opsional)"
          rows={2}
        />
      </div>

      {/* Changes Summary */}
      <div className="bg-blue-100 p-3 rounded-lg">
        <div className="text-sm text-blue-800">
          <div className="grid grid-cols-2 gap-4">
            <div>
              <strong>Sebelum:</strong>
              <div>Qty: {item.kuantitas} {item.satuan}</div>
              <div>Harga: {formatCurrency(item.hargaSatuan)}</div>
              <div>Subtotal: {formatCurrency(item.subtotal)}</div>
            </div>
            <div>
              <strong>Sesudah:</strong>
              <div>Qty: {toNumber(editedItem.kuantitas)} {item.satuan}</div>
              <div>Harga: {formatCurrency(toNumber(editedItem.hargaSatuan))}</div>
              <div>Subtotal: {formatCurrency(subtotal)}</div>
            </div>
          </div>
        </div>
      </div>
    </div>
  );
};

export default PurchaseDialog;<|MERGE_RESOLUTION|>--- conflicted
+++ resolved
@@ -48,32 +48,17 @@
 import { toast } from 'sonner';
 import SimplePurchaseItemForm from './SimplePurchaseItemForm';
 
-<<<<<<< HEAD
 // ✅ OPTIMIZED: Move outside component to prevent recreation
-=======
->>>>>>> c3b040ba
 const toNumber = (v: string | number | '' | undefined | null): number => {
   if (v === '' || v == null) return 0;
   if (typeof v === 'number') return Number.isFinite(v) ? v : 0;
   
-<<<<<<< HEAD
   let s = v.toString().trim().replace(/\s+/g, '');
   s = s.replace(/[^\d,.\-]/g, '');
   
   if (s.includes(',') && s.includes('.')) {
     s = s.replace(/\./g, '').replace(/,/g, '.');
   } else {
-=======
-  // Remove spaces and non-numeric characters except comma, period, minus
-  let s = v.toString().trim().replace(/\s+/g, '');
-  s = s.replace(/[^\d,.\-]/g, '');
-  
-  // Handle both comma and period: assume period = thousand separator, comma = decimal
-  if (s.includes(',') && s.includes('.')) {
-    s = s.replace(/\./g, '').replace(/,/g, '.');
-  } else {
-    // Only comma: treat as decimal separator
->>>>>>> c3b040ba
     s = s.replace(/,/g, '.');
   }
   
@@ -81,11 +66,8 @@
   return Number.isFinite(n) ? n : 0;
 };
 
-<<<<<<< HEAD
 // ✅ OPTIMIZED: Move outside component to prevent recreation  
-=======
-// ✅ INLINE SafeNumericInput - no external file needed
->>>>>>> c3b040ba
+
 const SafeNumericInput = React.forwardRef<
   HTMLInputElement, 
   React.InputHTMLAttributes<HTMLInputElement> & { value: string | number }
@@ -594,21 +576,14 @@
   );
 };
 
-<<<<<<< HEAD
 // ✅ ULTRA LIGHTWEIGHT: Edit Item Form dengan zero validation overhead
-=======
-// ✅ FIXED: Edit Item Form Component with bulletproof string-based number inputs
->>>>>>> c3b040ba
 const EditItemForm: React.FC<{
   item: PurchaseItem;
   onSave: (item: Partial<PurchaseItem>) => void;
   onCancel: () => void;
 }> = ({ item, onSave, onCancel }) => {
-<<<<<<< HEAD
   // ✅ PURE STATE: No validation during typing
-=======
-  // ✅ FIXED: Always store as strings to prevent any number/string switching
->>>>>>> c3b040ba
+
   const [editedItem, setEditedItem] = useState({
     kuantitas: String(item.kuantitas ?? ''),
     hargaSatuan: String(item.hargaSatuan ?? ''),
@@ -665,27 +640,14 @@
       </div>
 
       <div className="grid grid-cols-1 md:grid-cols-3 gap-4">
-<<<<<<< HEAD
         {/* Quantity - ZERO OVERHEAD */}
-=======
-        {/* Quantity - FIXED: Always string value, no switching */}
->>>>>>> c3b040ba
+
         <div className="space-y-2">
           <Label>Kuantitas *</Label>
           <div className="flex gap-2">
             <SafeNumericInput
-<<<<<<< HEAD
               value={getValue('kuantitas')}
               onChange={(e) => handleFieldChange('kuantitas', e.target.value)}
-=======
-              value={String(editedItem.kuantitas ?? '')} // ✅ FIXED: Force string
-              onChange={(e) =>
-                setEditedItem(prev => ({
-                  ...prev,
-                  kuantitas: e.target.value
-                }))
-              }
->>>>>>> c3b040ba
               placeholder="0"
             />
             <div className="flex items-center px-3 bg-gray-100 rounded text-sm text-gray-600 min-w-[60px]">
@@ -694,26 +656,12 @@
           </div>
         </div>
 
-<<<<<<< HEAD
         {/* Unit Price - ZERO OVERHEAD */}
         <div className="space-y-2">
           <Label>Harga Satuan *</Label>
           <SafeNumericInput
             value={getValue('hargaSatuan')}
             onChange={(e) => handleFieldChange('hargaSatuan', e.target.value)}
-=======
-        {/* Unit Price - FIXED: Always string value, no switching */}
-        <div className="space-y-2">
-          <Label>Harga Satuan *</Label>
-          <SafeNumericInput
-            value={String(editedItem.hargaSatuan ?? '')} // ✅ FIXED: Force string
-            onChange={(e) =>
-              setEditedItem(prev => ({
-                ...prev,
-                hargaSatuan: e.target.value
-              }))
-            }
->>>>>>> c3b040ba
             placeholder="0"
           />
         </div>
