--- conflicted
+++ resolved
@@ -134,7 +134,6 @@
     toast.info('Mode edit item aktif');
   }, []);
 
-<<<<<<< HEAD
   const handleSaveEditedItem = useCallback((index: number, updatedItem: Partial<PurchaseItem>) => {
     const qty = toNumber(updatedItem.kuantitas);
     const price = toNumber(updatedItem.hargaSatuan);
@@ -150,9 +149,6 @@
   }, [updateItem]);
 
   const handleCancelEditItem = useCallback(() => setEditingItemIndex(null), []);
-
-=======
->>>>>>> 9b49d8e1
   // ✅ Reset form states when dialog opens/closes
   useEffect(() => {
     if (isOpen) {
@@ -432,10 +428,7 @@
               {/* ✅ ENHANCED: Smart Add New Item Form with clean payload handling */}
               {canEdit && showAddItem && (
                 <SimplePurchaseItemForm
-<<<<<<< HEAD
-=======
-                  bahanBaku={bahanBaku}
->>>>>>> 9b49d8e1
+
                   onCancel={() => setShowAddItem(false)}
                   onAdd={handleAddItemFromForm}
                 />
