// src/components/purchase/components/PurchaseDialog.tsx - Enhanced for Edit Mode

import React, { useEffect, useState, useCallback } from 'react';
import {
  Dialog,
  DialogContent,
  DialogDescription,
  DialogFooter,
  DialogHeader,
  DialogTitle,
} from '@/components/ui/dialog';
import { Button } from '@/components/ui/button';
import { Label } from '@/components/ui/label';
import { Textarea } from '@/components/ui/textarea';
import {
  Select,
  SelectContent,
  SelectItem,
  SelectTrigger,
  SelectValue,
} from '@/components/ui/select';
import { Card, CardContent, CardHeader, CardTitle } from '@/components/ui/card';
import { Badge } from '@/components/ui/badge';
import { Alert, AlertDescription } from '@/components/ui/alert';
import { 
  CalendarIcon, 
  Plus, 
  Trash2, 
  AlertCircle, 
  Package,
  Calculator,
  ShoppingCart,
  X,
  Edit3,
  Save,
  RotateCcw
} from 'lucide-react';
import { Calendar } from '@/components/ui/calendar';
import { Popover, PopoverContent, PopoverTrigger } from '@/components/ui/popover';
import { format } from 'date-fns';
import { id } from 'date-fns/locale';

import { PurchaseDialogProps, PurchaseItem } from '../types/purchase.types';
import { usePurchaseForm } from '../hooks/usePurchaseForm';
import { formatCurrency } from '@/utils/formatUtils';
import { toast } from 'sonner';
import SimplePurchaseItemForm, { PurchaseItemPayload } from './SimplePurchaseItemForm'; // ✅ NEW: Import the payload type

// ✅ OPTIMIZED: Move outside component to prevent recreation
const toNumber = (v: string | number | '' | undefined | null): number => {
  if (v === '' || v == null) return 0;
  if (typeof v === 'number') return Number.isFinite(v) ? v : 0;
  
  let s = v.toString().trim().replace(/\s+/g, '');
  s = s.replace(/[^\d,.\-]/g, '');
  
  if (s.includes(',') && s.includes('.')) {
    s = s.replace(/\./g, '').replace(/,/g, '.');
  } else {
    s = s.replace(/,/g, '.');
  }
  
  const n = Number(s);
  return Number.isFinite(n) ? n : 0;
};

// ✅ OPTIMIZED: Move outside component to prevent recreation  
const SafeNumericInput = React.forwardRef<
  HTMLInputElement, 
  React.InputHTMLAttributes<HTMLInputElement> & { value: string | number }
>(({ className = '', value, onChange, ...props }, ref) => {
  const baseClasses = "flex h-10 w-full rounded-md border border-gray-300 bg-white px-3 py-2 text-sm placeholder:text-gray-400 focus:outline-none focus:ring-2 focus:ring-orange-500 focus:border-orange-500 disabled:cursor-not-allowed disabled:opacity-50";
  
  return (
    <input
      ref={ref}
      type="text"
      inputMode="decimal"
      value={String(value ?? '')}
      onChange={onChange}
      className={`${baseClasses} ${className}`}
      autoComplete="off"
      autoCorrect="off"
      spellCheck="false"
      {...props}
    />
  );
});

// ✅ ENHANCED: Updated props interface
const PurchaseDialog: React.FC<PurchaseDialogProps> = ({
  isOpen,
  mode,
  purchase,
  suppliers,
  onClose,
}) => {
  // ✅ ULTRA LIGHTWEIGHT: Zero validation during typing
  const {
    formData,
    setFormData,
    updateFormField, // ✅ NEW: Use this for single field updates
    isSubmitting,
    isDirty,
    validation,
    addItem,
    updateItem,
    removeItem,
    handleSubmit,
    handleReset,
    totalValue,
  } = usePurchaseForm({
    mode,
    initialData: purchase,
    onSuccess: () => {
      toast.success(
        mode === 'create' 
          ? 'Pembelian berhasil dibuat!' 
          : 'Pembelian berhasil diperbarui!'
      );
      onClose();
    },
    onError: (error) => {
      toast.error(error);
    },
  });

  // Item management
  const [showAddItem, setShowAddItem] = useState(false);
  const [editingItemIndex, setEditingItemIndex] = useState<number | null>(null);

  const handleEditItem = useCallback((index: number) => {
    setEditingItemIndex(index);
    toast.info('Mode edit item aktif');
  }, []);

  const handleSaveEditedItem = useCallback((index: number, updatedItem: Partial<PurchaseItem>) => {
    const qty = toNumber(updatedItem.kuantitas);
    const price = toNumber(updatedItem.hargaSatuan);
<<<<<<< HEAD

    if (qty <= 0 || price <= 0) {
      toast.error('Kuantitas dan harga satuan harus > 0');
      return;
    }

    updateItem(index, { ...updatedItem, subtotal: qty * price });
    setEditingItemIndex(null);
    toast.success('Item berhasil diperbarui');
  }, [updateItem]);

=======
    if (qty <= 0 || price <= 0) {
      toast.error('Kuantitas dan harga satuan harus > 0');
      return;
    }

    updateItem(index, { ...updatedItem, subtotal: qty * price });
    setEditingItemIndex(null);
    toast.success('Item berhasil diperbarui');
  }, [updateItem]);

>>>>>>> eef36422
  const handleCancelEditItem = useCallback(() => setEditingItemIndex(null), []);

  // ✅ Reset form states when dialog opens/closes
  useEffect(() => {
    if (isOpen) {
      setShowAddItem(false);
      handleCancelEditItem();
    }
    // eslint-disable-next-line react-hooks/exhaustive-deps
  }, [isOpen]);

  // ✅ MEMOIZED HANDLERS: Prevent recreation on every render
  const handleCancel = useCallback(() => {
    if (isDirty) {
      if (confirm('Ada perubahan yang belum disimpan. Yakin ingin keluar?')) {
        handleReset();
        onClose();
      }
    } else {
      onClose();
    }
  }, [isDirty, handleReset, onClose]);

  const handleResetForm = useCallback(() => {
    if (confirm('Reset semua perubahan ke kondisi awal?')) {
      handleReset();
      setShowAddItem(false);
      if (handleCancelEditItem) handleCancelEditItem();
      toast.info('Form direset ke kondisi awal');
    }
  }, [handleReset, setShowAddItem, handleCancelEditItem]);

  const onSubmit = useCallback(async () => {
    if (formData.items.length === 0) {
      toast.error('Minimal harus ada 1 item dalam pembelian');
      return;
    }
    await handleSubmit();
  }, [formData.items.length, handleSubmit]);

  // ✅ ENHANCED: Handle payload from SimplePurchaseItemForm
  const handleAddItemFromForm = useCallback(
    (payload: PurchaseItemPayload) => {
      const purchaseItem: PurchaseItem = {
        bahanBakuId: payload.bahanBakuId,
        nama: payload.nama,
        satuan: payload.satuan,
        kuantitas: payload.kuantitas,
        hargaSatuan: payload.hargaSatuan,
        subtotal: payload.kuantitas * payload.hargaSatuan,
        keterangan: payload.keterangan,
      };

      addItem(purchaseItem);
      setShowAddItem(false);
      toast.success(`${payload.nama} berhasil ditambahkan`);
    },
    [addItem, setShowAddItem]
  );

  // ✅ Check if purchase can be edited (not completed)
  const canEdit = !purchase || purchase.status !== 'completed';

  return (
    <Dialog open={isOpen} onOpenChange={onClose}>
      <DialogContent className="max-w-5xl max-h-[95vh] overflow-y-auto">
        <DialogHeader>
          <DialogTitle className="flex items-center gap-2">
            {mode === 'create' ? (
              <>
                <ShoppingCart className="h-5 w-5" />
                Tambah Pembelian Baru
              </>
            ) : (
              <>
                <Edit3 className="h-5 w-5" />
                Edit Pembelian
                {purchase && (
                  <Badge 
                    variant="outline" 
                    className={`ml-2 ${
                      purchase.status === 'completed' ? 'bg-green-100 text-green-800' :
                      purchase.status === 'pending' ? 'bg-yellow-100 text-yellow-800' :
                      'bg-red-100 text-red-800'
                    }`}
                  >
                    {purchase.status}
                  </Badge>
                )}
              </>
            )}
          </DialogTitle>
          <DialogDescription>
            {mode === 'create' 
              ? 'Buat pembelian bahan baku baru dari supplier' 
              : canEdit 
                ? 'Perbarui informasi pembelian yang sudah ada'
                : 'Pembelian yang sudah selesai tidak dapat diedit'
            }
          </DialogDescription>
        </DialogHeader>

        <div className="space-y-6">
          {/* ✅ Edit Warning for Completed Purchase */}
          {mode === 'edit' && !canEdit && (
            <Alert className="border-red-200 bg-red-50">
              <AlertCircle className="h-4 w-4 text-red-600" />
              <AlertDescription>
                <div className="font-medium text-red-800">Pembelian Sudah Selesai</div>
                <p className="text-red-700 text-sm mt-1">
                  Pembelian dengan status "Selesai" tidak dapat diedit untuk menjaga integritas data.
                </p>
              </AlertDescription>
            </Alert>
          )}

          {/* Validation Errors */}
          {validation.errors.length > 0 && (
            <Alert className="border-red-200 bg-red-50">
              <AlertCircle className="h-4 w-4 text-red-600" />
              <AlertDescription>
                <div className="font-medium text-red-800 mb-2">Perbaiki kesalahan berikut:</div>
                <ul className="list-disc list-inside space-y-1 text-red-700 text-sm">
                  {validation.errors.slice(0, 5).map((error, index) => (
                    <li key={index}>{error}</li>
                  ))}
                  {validation.errors.length > 5 && (
                    <li>... dan {validation.errors.length - 5} kesalahan lainnya</li>
                  )}
                </ul>
              </AlertDescription>
            </Alert>
          )}

          {/* Validation Warnings */}
          {validation.warnings.length > 0 && (
            <Alert className="border-yellow-200 bg-yellow-50">
              <AlertCircle className="h-4 w-4 text-yellow-600" />
              <AlertDescription>
                <div className="font-medium text-yellow-800 mb-2">Perhatian:</div>
                <ul className="list-disc list-inside space-y-1 text-yellow-700 text-sm">
                  {validation.warnings.slice(0, 3).map((warning, index) => (
                    <li key={index}>{warning}</li>
                  ))}
                </ul>
              </AlertDescription>
            </Alert>
          )}

          {/* Basic Information */}
          <Card>
            <CardHeader>
              <div className="flex items-center justify-between">
                <CardTitle className="text-lg">Informasi Dasar</CardTitle>
                {mode === 'edit' && isDirty && (
                  <Button
                    type="button"
                    variant="outline"
                    size="sm"
                    onClick={handleResetForm}
                    className="flex items-center gap-2"
                  >
                    <RotateCcw className="h-4 w-4" />
                    Reset Form
                  </Button>
                )}
              </div>
            </CardHeader>
            <CardContent className="space-y-4">
              <div className="grid grid-cols-1 md:grid-cols-2 gap-4">
                {/* Supplier Selection */}
                <div className="space-y-2">
                  <Label htmlFor="supplier">Supplier *</Label>
                  <Select
                    value={formData.supplier}
                    onValueChange={(value) => updateFormField('supplier', value)} // ✅ FIXED: Use updateFormField
                    disabled={!canEdit}
                  >
                    <SelectTrigger className={!canEdit ? 'opacity-50' : ''}>
                      <SelectValue placeholder="Pilih supplier" />
                    </SelectTrigger>
                    <SelectContent>
                      {suppliers.map((supplier) => (
                        <SelectItem key={supplier.id} value={supplier.id}>
                          {supplier.nama}
                        </SelectItem>
                      ))}
                    </SelectContent>
                  </Select>
                </div>

                {/* Date Selection */}
                <div className="space-y-2">
                  <Label>Tanggal Pembelian *</Label>
                  <Popover>
                    <PopoverTrigger asChild>
                      <Button
                        variant="outline"
                        className={`w-full justify-start text-left font-normal ${!canEdit ? 'opacity-50' : ''}`}
                        disabled={!canEdit}
                      >
                        <CalendarIcon className="mr-2 h-4 w-4" />
                        {formData.tanggal ? (
                          format(formData.tanggal, 'PPP', { locale: id })
                        ) : (
                          <span>Pilih tanggal</span>
                        )}
                      </Button>
                    </PopoverTrigger>
                    <PopoverContent className="w-auto p-0">
                      <Calendar
                        mode="single"
                        selected={formData.tanggal}
                        onSelect={(date) => 
                          date && updateFormField('tanggal', date) // ✅ FIXED: Use updateFormField
                        }
                        initialFocus
                        disabled={!canEdit}
                      />
                    </PopoverContent>
                  </Popover>
                </div>
              </div>

            </CardContent>
          </Card>

          {/* Items Section */}
          <Card>
            <CardHeader>
              <div className="flex items-center justify-between">
                <CardTitle className="flex items-center gap-2">
                  <Package className="h-5 w-5" />
                  Item Pembelian ({formData.items.length})
                  {mode === 'edit' && isDirty && (
                    <Badge variant="outline" className="bg-blue-50 text-blue-700">
                      Modified
                    </Badge>
                  )}
                </CardTitle>
                {canEdit && (
                  <Button
                    type="button"
                    variant="outline"
                    size="sm"
                    onClick={() => setShowAddItem(true)}
                    disabled={showAddItem}
                  >
                    <Plus className="h-4 w-4 mr-2" />
                    Tambah Item
                  </Button>
                )}
              </div>
            </CardHeader>
            <CardContent className="space-y-4">
              {/* ✅ ENHANCED: Smart Add New Item Form with clean payload handling */}
              {canEdit && showAddItem && (
                <SimplePurchaseItemForm
                  onCancel={() => setShowAddItem(false)}
                  onAdd={handleAddItemFromForm}
                />
              )}

              {/* Items List */}
              {formData.items.length === 0 ? (
                <div className="text-center py-8 text-gray-500">
                  <Package className="h-12 w-12 mx-auto mb-4 opacity-50" />
                  <p>Belum ada item ditambahkan</p>
                  <p className="text-sm">
                    {canEdit 
                      ? 'Klik "Tambah Item" untuk mulai menambahkan bahan baku'
                      : 'Tidak ada item dalam pembelian ini'
                    }
                  </p>
                </div>
              ) : (
                <div className="space-y-3">
                  {formData.items.map((item, index) => (
                    <Card key={index} className="relative">
                      <CardContent className="pt-4">
                        {editingItemIndex === index && canEdit ? (
                          // ✅ EDIT MODE for existing item
                          <EditItemForm
                            item={item}
                            onSave={(updatedItem) => handleSaveEditedItem(index, updatedItem)}
                            onCancel={handleCancelEditItem}
                          />
                        ) : (
                          // ✅ DISPLAY MODE for existing item
                          <div className="flex items-start justify-between">
                            <div className="flex-1 grid grid-cols-1 md:grid-cols-4 gap-4">
                              <div>
<<<<<<< HEAD
                                <div className="font-medium">{item.nama}</div>
                                {/* ID hidden since item creates new material */}
                                {/* ✅ IMPROVED: Display packaging info with proper typing */}
                                {item.jumlahKemasan && item.jumlahKemasan > 0 && item.isiPerKemasan && item.isiPerKemasan > 0 && (
                                  <div className="text-xs text-gray-500 mt-1">
                                    Kemasan: {item.jumlahKemasan} × {item.isiPerKemasan} {item.satuan || 'unit'}
                                    {item.satuanKemasan ? ` (${item.satuanKemasan})` : ''}
                                  </div>
                                )}
                              </div>
=======
                              <div className="font-medium">{item.nama}</div>
                              {/* ID hidden since item creates new material */}
                            </div>
>>>>>>> eef36422
                              <div className="text-right">
                                <div className="font-medium">{item.kuantitas} {item.satuan}</div>
                                <div className="text-sm text-gray-600">Kuantitas</div>
                              </div>
                              <div className="text-right">
                                <div className="font-medium">{formatCurrency(item.hargaSatuan)}</div>
                                <div className="text-sm text-gray-600">Harga Satuan</div>
                              </div>
                              <div className="text-right">
                                <div className="font-bold text-green-600">{formatCurrency(item.subtotal)}</div>
                                <div className="text-sm text-gray-600">Subtotal</div>
                              </div>
                            </div>
                            
                            {canEdit && (
                              <div className="flex items-center gap-2 ml-4">
                                <Button
                                  type="button"
                                  variant="ghost"
                                  size="sm"
                                  onClick={() => handleEditItem(index)}
                                  className="text-blue-600 hover:text-blue-700 hover:bg-blue-50"
                                >
                                  <Edit3 className="h-4 w-4" />
                                </Button>
                                <Button
                                  type="button"
                                  variant="ghost"
                                  size="sm"
                                  onClick={() => removeItem(index)}
                                  className="text-red-600 hover:text-red-700 hover:bg-red-50"
                                >
                                  <Trash2 className="h-4 w-4" />
                                </Button>
                              </div>
                            )}
                          </div>
                        )}
                        
                        {item.keterangan && editingItemIndex !== index && (
                          <div className="mt-2 text-sm text-gray-600 bg-gray-50 p-2 rounded">
                            <strong>Keterangan:</strong> {item.keterangan}
                          </div>
                        )}
                      </CardContent>
                    </Card>
                  ))}
                </div>
              )}
            </CardContent>
          </Card>

          {/* Total Summary */}
          {formData.items.length > 0 && (
            <Card className="bg-green-50 border-green-200">
              <CardContent className="pt-4">
                <div className="flex items-center justify-between">
                  <div className="flex items-center gap-2">
                    <Calculator className="h-5 w-5 text-green-600" />
                    <span className="font-medium text-green-800">Total Pembelian</span>
                    {mode === 'edit' && isDirty && (
                      <Badge variant="outline" className="bg-yellow-50 text-yellow-700 border-yellow-300">
                        Updated
                      </Badge>
                    )}
                  </div>
                  <div className="text-2xl font-bold text-green-600">
                    {formatCurrency(totalValue)}
                  </div>
                </div>
                <div className="mt-2 text-sm text-green-700">
                  {formData.items.length} item • Total kuantitas: {' '}
                  {formData.items.reduce((sum, item) => sum + item.kuantitas, 0)} unit
                </div>
              </CardContent>
            </Card>
          )}
        </div>

        <DialogFooter className="gap-2">
          <Button
            type="button"
            variant="outline"
            onClick={handleCancel}
            disabled={isSubmitting}
          >
            Batal
          </Button>
          
          {canEdit && (
            <Button
              type="button"
              onClick={onSubmit}
              disabled={isSubmitting || !validation.isValid || formData.items.length === 0}
              className="min-w-[120px]"
            >
              {isSubmitting ? (
                <>
                  <div className="animate-spin rounded-full h-4 w-4 border-b-2 border-white mr-2" />
                  {mode === 'create' ? 'Membuat...' : 'Menyimpan...'}
                </>
              ) : (
                <>
                  {mode === 'create' ? (
                    <>
                      <ShoppingCart className="h-4 w-4 mr-2" />
                      Buat Pembelian
                    </>
                  ) : (
                    <>
                      <Save className="h-4 w-4 mr-2" />
                      Simpan Perubahan
                    </>
                  )}
                </>
              )}
            </Button>
          )}
        </DialogFooter>
      </DialogContent>
    </Dialog>
  );
};

// ✅ ULTRA LIGHTWEIGHT: Edit Item Form dengan zero validation overhead
const EditItemForm: React.FC<{
  item: PurchaseItem;
  onSave: (item: Partial<PurchaseItem>) => void;
  onCancel: () => void;
}> = ({ item, onSave, onCancel }) => {
  // ✅ PURE STATE: No validation during typing
  const [editedItem, setEditedItem] = useState({
    kuantitas: String(item.kuantitas ?? ''),
    hargaSatuan: String(item.hargaSatuan ?? ''),
    keterangan: item.keterangan || '',
  });

  // ✅ ZERO OVERHEAD: Direct state update
  const handleFieldChange = useCallback((field: string, value: string) => {
    setEditedItem(prev => {
      if (prev[field] === value) return prev; // Skip if same
      return { ...prev, [field]: value };
    });
  }, []);

  // ✅ SIMPLE GETTER: No complex logic
  const getValue = useCallback((field: string) => {
    return String(editedItem[field] ?? '');
  }, [editedItem]);

  const handleSave = () => {
    // Convert strings to numbers when saving
    const updates = {
      kuantitas: toNumber(editedItem.kuantitas),
      hargaSatuan: toNumber(editedItem.hargaSatuan),
      keterangan: editedItem.keterangan,
    };
    
    // Calculate new subtotal
    const subtotal = updates.kuantitas * updates.hargaSatuan;
    
    onSave({
      ...updates,
      subtotal,
    });
  };

  const subtotal = toNumber(editedItem.kuantitas) * toNumber(editedItem.hargaSatuan);

  return (
    <div className="space-y-4 bg-blue-50 p-4 rounded-lg border border-blue-200">
      <div className="flex items-center justify-between">
        <h4 className="font-medium text-blue-900">Edit Item: {item.nama}</h4>
        <div className="flex gap-2">
          <Button
            type="button"
            variant="outline"
            size="sm"
            onClick={onCancel}
          >
            <X className="h-4 w-4" />
          </Button>
          <Button
            type="button"
            size="sm"
            onClick={handleSave}
            disabled={toNumber(editedItem.kuantitas) <= 0 || toNumber(editedItem.hargaSatuan) <= 0}
          >
            <Save className="h-4 w-4 mr-2" />
            Simpan
          </Button>
        </div>
      </div>

      <div className="grid grid-cols-1 md:grid-cols-3 gap-4">
        {/* Quantity - ZERO OVERHEAD */}
        <div className="space-y-2">
          <Label>Kuantitas *</Label>
          <div className="flex gap-2">
            <SafeNumericInput
              value={getValue('kuantitas')}
              onChange={(e) => handleFieldChange('kuantitas', e.target.value)}
              placeholder="0"
            />
            <div className="flex items-center px-3 bg-gray-100 rounded text-sm text-gray-600 min-w-[60px]">
              {item.satuan}
            </div>
          </div>
        </div>

        {/* Unit Price - ZERO OVERHEAD */}
        <div className="space-y-2">
          <Label>Harga Satuan *</Label>
          <SafeNumericInput
            value={getValue('hargaSatuan')}
            onChange={(e) => handleFieldChange('hargaSatuan', e.target.value)}
            placeholder="0"
          />
        </div>

        {/* Subtotal Preview */}
        <div className="space-y-2">
          <Label>Subtotal</Label>
          <div className="flex items-center h-10 px-3 bg-green-100 border border-green-300 rounded text-green-800 font-medium">
            {formatCurrency(subtotal)}
          </div>
        </div>
      </div>

      {/* Notes */}
      <div className="space-y-2">
        <Label>Keterangan</Label>
        <Textarea
          value={editedItem.keterangan}
          onChange={(e) => handleFieldChange('keterangan', e.target.value)}
          placeholder="Keterangan tambahan (opsional)"
          rows={2}
        />
      </div>

      {/* Changes Summary */}
      <div className="bg-blue-100 p-3 rounded-lg">
        <div className="text-sm text-blue-800">
          <div className="grid grid-cols-2 gap-4">
            <div>
              <strong>Sebelum:</strong>
              <div>Qty: {item.kuantitas} {item.satuan}</div>
              <div>Harga: {formatCurrency(item.hargaSatuan)}</div>
              <div>Subtotal: {formatCurrency(item.subtotal)}</div>
            </div>
            <div>
              <strong>Sesudah:</strong>
              <div>Qty: {toNumber(editedItem.kuantitas)} {item.satuan}</div>
              <div>Harga: {formatCurrency(toNumber(editedItem.hargaSatuan))}</div>
              <div>Subtotal: {formatCurrency(subtotal)}</div>
            </div>
          </div>
        </div>
      </div>
    </div>
  );
};

export default PurchaseDialog;<|MERGE_RESOLUTION|>--- conflicted
+++ resolved
@@ -137,7 +137,6 @@
   const handleSaveEditedItem = useCallback((index: number, updatedItem: Partial<PurchaseItem>) => {
     const qty = toNumber(updatedItem.kuantitas);
     const price = toNumber(updatedItem.hargaSatuan);
-<<<<<<< HEAD
 
     if (qty <= 0 || price <= 0) {
       toast.error('Kuantitas dan harga satuan harus > 0');
@@ -149,18 +148,6 @@
     toast.success('Item berhasil diperbarui');
   }, [updateItem]);
 
-=======
-    if (qty <= 0 || price <= 0) {
-      toast.error('Kuantitas dan harga satuan harus > 0');
-      return;
-    }
-
-    updateItem(index, { ...updatedItem, subtotal: qty * price });
-    setEditingItemIndex(null);
-    toast.success('Item berhasil diperbarui');
-  }, [updateItem]);
-
->>>>>>> eef36422
   const handleCancelEditItem = useCallback(() => setEditingItemIndex(null), []);
 
   // ✅ Reset form states when dialog opens/closes
@@ -453,7 +440,6 @@
                           <div className="flex items-start justify-between">
                             <div className="flex-1 grid grid-cols-1 md:grid-cols-4 gap-4">
                               <div>
-<<<<<<< HEAD
                                 <div className="font-medium">{item.nama}</div>
                                 {/* ID hidden since item creates new material */}
                                 {/* ✅ IMPROVED: Display packaging info with proper typing */}
@@ -464,11 +450,6 @@
                                   </div>
                                 )}
                               </div>
-=======
-                              <div className="font-medium">{item.nama}</div>
-                              {/* ID hidden since item creates new material */}
-                            </div>
->>>>>>> eef36422
                               <div className="text-right">
                                 <div className="font-medium">{item.kuantitas} {item.satuan}</div>
                                 <div className="text-sm text-gray-600">Kuantitas</div>
