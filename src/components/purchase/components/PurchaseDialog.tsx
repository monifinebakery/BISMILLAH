// src/components/purchase/components/PurchaseDialog.tsx - Enhanced for Edit Mode

import React, { useEffect, useState, useCallback } from 'react';
import {
  Dialog,
  DialogContent,
  DialogDescription,
  DialogFooter,
  DialogHeader,
  DialogTitle,
} from '@/components/ui/dialog';
import { Button } from '@/components/ui/button';
import { Label } from '@/components/ui/label';
import { Textarea } from '@/components/ui/textarea';
import {
  Select,
  SelectContent,
  SelectItem,
  SelectTrigger,
  SelectValue,
} from '@/components/ui/select';
import { Card, CardContent, CardHeader, CardTitle } from '@/components/ui/card';
import { Badge } from '@/components/ui/badge';
import { Alert, AlertDescription } from '@/components/ui/alert';
import { 
  CalendarIcon, 
  Plus, 
  Trash2, 
  AlertCircle, 
  Package,
  Calculator,
  ShoppingCart,
  X,
  Edit3,
  Save,
  RotateCcw
} from 'lucide-react';
import { Calendar } from '@/components/ui/calendar';
import { Popover, PopoverContent, PopoverTrigger } from '@/components/ui/popover';
import { format } from 'date-fns';
import { id } from 'date-fns/locale';

import { PurchaseDialogProps, PurchaseItem } from '../types/purchase.types';
import { usePurchaseForm } from '../hooks/usePurchaseForm';
import { formatCurrency } from '@/utils/formatUtils';
import { toast } from 'sonner';
import SimplePurchaseItemForm, { PurchaseItemPayload } from './SimplePurchaseItemForm'; // ✅ NEW: Import the payload type

// ✅ OPTIMIZED: Move outside component to prevent recreation
const toNumber = (v: string | number | '' | undefined | null): number => {
  if (v === '' || v == null) return 0;
  if (typeof v === 'number') return Number.isFinite(v) ? v : 0;
  
  let s = v.toString().trim().replace(/\s+/g, '');
  s = s.replace(/[^\d,.\-]/g, '');
  
  if (s.includes(',') && s.includes('.')) {
    s = s.replace(/\./g, '').replace(/,/g, '.');
  } else {
    s = s.replace(/,/g, '.');
  }
  
  const n = Number(s);
  return Number.isFinite(n) ? n : 0;
};

// ✅ OPTIMIZED: Move outside component to prevent recreation  
const SafeNumericInput = React.forwardRef<
  HTMLInputElement, 
  React.InputHTMLAttributes<HTMLInputElement> & { value: string | number }
>(({ className = '', value, onChange, ...props }, ref) => {
  const baseClasses = "flex h-10 w-full rounded-md border border-gray-300 bg-white px-3 py-2 text-sm placeholder:text-gray-400 focus:outline-none focus:ring-2 focus:ring-orange-500 focus:border-orange-500 disabled:cursor-not-allowed disabled:opacity-50";
  
  return (
    <input
      ref={ref}
      type="text"
      inputMode="decimal"
      value={String(value ?? '')}
      onChange={onChange}
      className={`${baseClasses} ${className}`}
      autoComplete="off"
      autoCorrect="off"
      spellCheck="false"
      {...props}
    />
  );
});

// ✅ ENHANCED: Updated props interface
const PurchaseDialog: React.FC<PurchaseDialogProps> = ({
  isOpen,
  mode,
  purchase,
  suppliers,
  onClose,
}) => {
  // ✅ ULTRA LIGHTWEIGHT: Zero validation during typing
  const {
    formData,
    setFormData,
    updateFormField, // ✅ NEW: Use this for single field updates
    isSubmitting,
    isDirty,
    validation,
    addItem,
    updateItem,
    removeItem,
    handleSubmit,
    handleReset,
    totalValue,
  } = usePurchaseForm({
    mode,
    initialData: purchase,
    onSuccess: () => {
      toast.success(
        mode === 'create' 
          ? 'Pembelian berhasil dibuat!' 
          : 'Pembelian berhasil diperbarui!'
      );
      onClose();
    },
    onError: (error) => {
      toast.error(error);
    },
  });

  // Item management
  const [showAddItem, setShowAddItem] = useState(false);
  const [editingItemIndex, setEditingItemIndex] = useState<number | null>(null);

  const handleEditItem = useCallback((index: number) => {
    setEditingItemIndex(index);
    toast.info('Mode edit item aktif');
  }, []);
<<<<<<< HEAD

  const handleSaveEditedItem = useCallback((index: number, updatedItem: Partial<PurchaseItem>) => {
    const qty = toNumber(updatedItem.kuantitas);
    const price = toNumber(updatedItem.hargaSatuan);

=======

  const handleSaveEditedItem = useCallback((index: number, updatedItem: Partial<PurchaseItem>) => {
    const qty = toNumber(updatedItem.kuantitas);
    const price = toNumber(updatedItem.hargaSatuan);

>>>>>>> 185a5b1b
    if (qty <= 0 || price <= 0) {
      toast.error('Kuantitas dan harga satuan harus > 0');
      return;
    }

    updateItem(index, { ...updatedItem, subtotal: qty * price });
    setEditingItemIndex(null);
    toast.success('Item berhasil diperbarui');
  }, [updateItem]);

  const handleCancelEditItem = useCallback(() => setEditingItemIndex(null), []);
<<<<<<< HEAD

=======
>>>>>>> 185a5b1b
  // ✅ Reset form states when dialog opens/closes
  useEffect(() => {
    if (isOpen) {
      setShowAddItem(false);
      handleCancelEditItem();
    }
    // eslint-disable-next-line react-hooks/exhaustive-deps
  }, [isOpen]);

  // ✅ MEMOIZED HANDLERS: Prevent recreation on every render
  const handleCancel = useCallback(() => {
    if (isDirty) {
      if (confirm('Ada perubahan yang belum disimpan. Yakin ingin keluar?')) {
        handleReset();
        onClose();
      }
    } else {
      onClose();
    }
  }, [isDirty, handleReset, onClose]);

  const handleResetForm = useCallback(() => {
    if (confirm('Reset semua perubahan ke kondisi awal?')) {
      handleReset();
      setShowAddItem(false);
      if (handleCancelEditItem) handleCancelEditItem();
      toast.info('Form direset ke kondisi awal');
    }
  }, [handleReset, setShowAddItem, handleCancelEditItem]);

  const onSubmit = useCallback(async () => {
    if (formData.items.length === 0) {
      toast.error('Minimal harus ada 1 item dalam pembelian');
      return;
    }
    await handleSubmit();
  }, [formData.items.length, handleSubmit]);

  // ✅ ENHANCED: Handle payload from SimplePurchaseItemForm
  const handleAddItemFromForm = useCallback((payload: PurchaseItemPayload) => {
    // Convert payload to PurchaseItem format expected by the form
    const purchaseItem: PurchaseItem = {
      bahanBakuId: payload.bahanBakuId,
      nama: payload.nama,
      satuan: payload.satuan,
      kuantitas: payload.kuantitas,
      hargaSatuan: payload.hargaSatuan,
      subtotal: payload.kuantitas * payload.hargaSatuan,
      keterangan: payload.keterangan,
      // ✅ NEW: Include packaging info if available
      ...(payload.jumlahKemasan && { jumlahKemasan: payload.jumlahKemasan }),
      ...(payload.isiPerKemasan && { isiPerKemasan: payload.isiPerKemasan }),
      ...(payload.satuanKemasan && { satuanKemasan: payload.satuanKemasan }),
      ...(payload.hargaTotalBeliKemasan && { hargaTotalBeliKemasan: payload.hargaTotalBeliKemasan }),
    };

    addItem(purchaseItem);
    setShowAddItem(false);
    toast.success(`${payload.nama} berhasil ditambahkan`);
  }, [addItem, setShowAddItem]);

  // ✅ Check if purchase can be edited (not completed)
  const canEdit = !purchase || purchase.status !== 'completed';

  return (
    <Dialog open={isOpen} onOpenChange={onClose}>
      <DialogContent className="max-w-5xl max-h-[95vh] overflow-y-auto">
        <DialogHeader>
          <DialogTitle className="flex items-center gap-2">
            {mode === 'create' ? (
              <>
                <ShoppingCart className="h-5 w-5" />
                Tambah Pembelian Baru
              </>
            ) : (
              <>
                <Edit3 className="h-5 w-5" />
                Edit Pembelian
                {purchase && (
                  <Badge 
                    variant="outline" 
                    className={`ml-2 ${
                      purchase.status === 'completed' ? 'bg-green-100 text-green-800' :
                      purchase.status === 'pending' ? 'bg-yellow-100 text-yellow-800' :
                      'bg-red-100 text-red-800'
                    }`}
                  >
                    {purchase.status}
                  </Badge>
                )}
              </>
            )}
          </DialogTitle>
          <DialogDescription>
            {mode === 'create' 
              ? 'Buat pembelian bahan baku baru dari supplier' 
              : canEdit 
                ? 'Perbarui informasi pembelian yang sudah ada'
                : 'Pembelian yang sudah selesai tidak dapat diedit'
            }
          </DialogDescription>
        </DialogHeader>

        <div className="space-y-6">
          {/* ✅ Edit Warning for Completed Purchase */}
          {mode === 'edit' && !canEdit && (
            <Alert className="border-red-200 bg-red-50">
              <AlertCircle className="h-4 w-4 text-red-600" />
              <AlertDescription>
                <div className="font-medium text-red-800">Pembelian Sudah Selesai</div>
                <p className="text-red-700 text-sm mt-1">
                  Pembelian dengan status "Selesai" tidak dapat diedit untuk menjaga integritas data.
                </p>
              </AlertDescription>
            </Alert>
          )}

          {/* Validation Errors */}
          {validation.errors.length > 0 && (
            <Alert className="border-red-200 bg-red-50">
              <AlertCircle className="h-4 w-4 text-red-600" />
              <AlertDescription>
                <div className="font-medium text-red-800 mb-2">Perbaiki kesalahan berikut:</div>
                <ul className="list-disc list-inside space-y-1 text-red-700 text-sm">
                  {validation.errors.slice(0, 5).map((error, index) => (
                    <li key={index}>{error}</li>
                  ))}
                  {validation.errors.length > 5 && (
                    <li>... dan {validation.errors.length - 5} kesalahan lainnya</li>
                  )}
                </ul>
              </AlertDescription>
            </Alert>
          )}

          {/* Validation Warnings */}
          {validation.warnings.length > 0 && (
            <Alert className="border-yellow-200 bg-yellow-50">
              <AlertCircle className="h-4 w-4 text-yellow-600" />
              <AlertDescription>
                <div className="font-medium text-yellow-800 mb-2">Perhatian:</div>
                <ul className="list-disc list-inside space-y-1 text-yellow-700 text-sm">
                  {validation.warnings.slice(0, 3).map((warning, index) => (
                    <li key={index}>{warning}</li>
                  ))}
                </ul>
              </AlertDescription>
            </Alert>
          )}

          {/* Basic Information */}
          <Card>
            <CardHeader>
              <div className="flex items-center justify-between">
                <CardTitle className="text-lg">Informasi Dasar</CardTitle>
                {mode === 'edit' && isDirty && (
                  <Button
                    type="button"
                    variant="outline"
                    size="sm"
                    onClick={handleResetForm}
                    className="flex items-center gap-2"
                  >
                    <RotateCcw className="h-4 w-4" />
                    Reset Form
                  </Button>
                )}
              </div>
            </CardHeader>
            <CardContent className="space-y-4">
              <div className="grid grid-cols-1 md:grid-cols-2 gap-4">
                {/* Supplier Selection */}
                <div className="space-y-2">
                  <Label htmlFor="supplier">Supplier *</Label>
                  <Select
                    value={formData.supplier}
                    onValueChange={(value) => updateFormField('supplier', value)} // ✅ FIXED: Use updateFormField
                    disabled={!canEdit}
                  >
                    <SelectTrigger className={!canEdit ? 'opacity-50' : ''}>
                      <SelectValue placeholder="Pilih supplier" />
                    </SelectTrigger>
                    <SelectContent>
                      {suppliers.map((supplier) => (
                        <SelectItem key={supplier.id} value={supplier.id}>
                          {supplier.nama}
                        </SelectItem>
                      ))}
                    </SelectContent>
                  </Select>
                </div>

                {/* Date Selection */}
                <div className="space-y-2">
                  <Label>Tanggal Pembelian *</Label>
                  <Popover>
                    <PopoverTrigger asChild>
                      <Button
                        variant="outline"
                        className={`w-full justify-start text-left font-normal ${!canEdit ? 'opacity-50' : ''}`}
                        disabled={!canEdit}
                      >
                        <CalendarIcon className="mr-2 h-4 w-4" />
                        {formData.tanggal ? (
                          format(formData.tanggal, 'PPP', { locale: id })
                        ) : (
                          <span>Pilih tanggal</span>
                        )}
                      </Button>
                    </PopoverTrigger>
                    <PopoverContent className="w-auto p-0">
                      <Calendar
                        mode="single"
                        selected={formData.tanggal}
                        onSelect={(date) => 
                          date && updateFormField('tanggal', date) // ✅ FIXED: Use updateFormField
                        }
                        initialFocus
                        disabled={!canEdit}
                      />
                    </PopoverContent>
                  </Popover>
                </div>
              </div>

            </CardContent>
          </Card>

          {/* Items Section */}
          <Card>
            <CardHeader>
              <div className="flex items-center justify-between">
                <CardTitle className="flex items-center gap-2">
                  <Package className="h-5 w-5" />
                  Item Pembelian ({formData.items.length})
                  {mode === 'edit' && isDirty && (
                    <Badge variant="outline" className="bg-blue-50 text-blue-700">
                      Modified
                    </Badge>
                  )}
                </CardTitle>
                {canEdit && (
                  <Button
                    type="button"
                    variant="outline"
                    size="sm"
                    onClick={() => setShowAddItem(true)}
                    disabled={showAddItem}
                  >
                    <Plus className="h-4 w-4 mr-2" />
                    Tambah Item
                  </Button>
                )}
              </div>
            </CardHeader>
            <CardContent className="space-y-4">
              {/* ✅ ENHANCED: Smart Add New Item Form with clean payload handling */}
              {canEdit && showAddItem && (
                <SimplePurchaseItemForm
<<<<<<< HEAD
=======

>>>>>>> 185a5b1b
                  onCancel={() => setShowAddItem(false)}
                  onAdd={handleAddItemFromForm}
                />
              )}

              {/* Items List */}
              {formData.items.length === 0 ? (
                <div className="text-center py-8 text-gray-500">
                  <Package className="h-12 w-12 mx-auto mb-4 opacity-50" />
                  <p>Belum ada item ditambahkan</p>
                  <p className="text-sm">
                    {canEdit 
                      ? 'Klik "Tambah Item" untuk mulai menambahkan bahan baku'
                      : 'Tidak ada item dalam pembelian ini'
                    }
                  </p>
                </div>
              ) : (
                <div className="space-y-3">
                  {formData.items.map((item, index) => (
                    <Card key={index} className="relative">
                      <CardContent className="pt-4">
                        {editingItemIndex === index && canEdit ? (
                          // ✅ EDIT MODE for existing item
                          <EditItemForm
                            item={item}
                            onSave={(updatedItem) => handleSaveEditedItem(index, updatedItem)}
                            onCancel={handleCancelEditItem}
                          />
                        ) : (
                          // ✅ DISPLAY MODE for existing item
                          <div className="flex items-start justify-between">
                            <div className="flex-1 grid grid-cols-1 md:grid-cols-4 gap-4">
                              <div>
                                <div className="font-medium">{item.nama}</div>
                                {/* ID hidden since item creates new material */}
                                {/* ✅ IMPROVED: Display packaging info with proper typing */}
                                {item.jumlahKemasan && item.jumlahKemasan > 0 && item.isiPerKemasan && item.isiPerKemasan > 0 && (
                                  <div className="text-xs text-gray-500 mt-1">
                                    Kemasan: {item.jumlahKemasan} × {item.isiPerKemasan} {item.satuan || 'unit'}
                                    {item.satuanKemasan ? ` (${item.satuanKemasan})` : ''}
                                  </div>
                                )}
                              </div>
                              <div className="text-right">
                                <div className="font-medium">{item.kuantitas} {item.satuan}</div>
                                <div className="text-sm text-gray-600">Kuantitas</div>
                              </div>
                              <div className="text-right">
                                <div className="font-medium">{formatCurrency(item.hargaSatuan)}</div>
                                <div className="text-sm text-gray-600">Harga Satuan</div>
                              </div>
                              <div className="text-right">
                                <div className="font-bold text-green-600">{formatCurrency(item.subtotal)}</div>
                                <div className="text-sm text-gray-600">Subtotal</div>
                              </div>
                            </div>
                            
                            {canEdit && (
                              <div className="flex items-center gap-2 ml-4">
                                <Button
                                  type="button"
                                  variant="ghost"
                                  size="sm"
                                  onClick={() => handleEditItem(index)}
                                  className="text-blue-600 hover:text-blue-700 hover:bg-blue-50"
                                >
                                  <Edit3 className="h-4 w-4" />
                                </Button>
                                <Button
                                  type="button"
                                  variant="ghost"
                                  size="sm"
                                  onClick={() => removeItem(index)}
                                  className="text-red-600 hover:text-red-700 hover:bg-red-50"
                                >
                                  <Trash2 className="h-4 w-4" />
                                </Button>
                              </div>
                            )}
                          </div>
                        )}
                        
                        {item.keterangan && editingItemIndex !== index && (
                          <div className="mt-2 text-sm text-gray-600 bg-gray-50 p-2 rounded">
                            <strong>Keterangan:</strong> {item.keterangan}
                          </div>
                        )}
                      </CardContent>
                    </Card>
                  ))}
                </div>
              )}
            </CardContent>
          </Card>

          {/* Total Summary */}
          {formData.items.length > 0 && (
            <Card className="bg-green-50 border-green-200">
              <CardContent className="pt-4">
                <div className="flex items-center justify-between">
                  <div className="flex items-center gap-2">
                    <Calculator className="h-5 w-5 text-green-600" />
                    <span className="font-medium text-green-800">Total Pembelian</span>
                    {mode === 'edit' && isDirty && (
                      <Badge variant="outline" className="bg-yellow-50 text-yellow-700 border-yellow-300">
                        Updated
                      </Badge>
                    )}
                  </div>
                  <div className="text-2xl font-bold text-green-600">
                    {formatCurrency(totalValue)}
                  </div>
                </div>
                <div className="mt-2 text-sm text-green-700">
                  {formData.items.length} item • Total kuantitas: {' '}
                  {formData.items.reduce((sum, item) => sum + item.kuantitas, 0)} unit
                </div>
              </CardContent>
            </Card>
          )}
        </div>

        <DialogFooter className="gap-2">
          <Button
            type="button"
            variant="outline"
            onClick={handleCancel}
            disabled={isSubmitting}
          >
            Batal
          </Button>
          
          {canEdit && (
            <Button
              type="button"
              onClick={onSubmit}
              disabled={isSubmitting || !validation.isValid || formData.items.length === 0}
              className="min-w-[120px]"
            >
              {isSubmitting ? (
                <>
                  <div className="animate-spin rounded-full h-4 w-4 border-b-2 border-white mr-2" />
                  {mode === 'create' ? 'Membuat...' : 'Menyimpan...'}
                </>
              ) : (
                <>
                  {mode === 'create' ? (
                    <>
                      <ShoppingCart className="h-4 w-4 mr-2" />
                      Buat Pembelian
                    </>
                  ) : (
                    <>
                      <Save className="h-4 w-4 mr-2" />
                      Simpan Perubahan
                    </>
                  )}
                </>
              )}
            </Button>
          )}
        </DialogFooter>
      </DialogContent>
    </Dialog>
  );
};

// ✅ ULTRA LIGHTWEIGHT: Edit Item Form dengan zero validation overhead
const EditItemForm: React.FC<{
  item: PurchaseItem;
  onSave: (item: Partial<PurchaseItem>) => void;
  onCancel: () => void;
}> = ({ item, onSave, onCancel }) => {
  // ✅ PURE STATE: No validation during typing
  const [editedItem, setEditedItem] = useState({
    kuantitas: String(item.kuantitas ?? ''),
    hargaSatuan: String(item.hargaSatuan ?? ''),
    keterangan: item.keterangan || '',
  });

  // ✅ ZERO OVERHEAD: Direct state update
  const handleFieldChange = useCallback((field: string, value: string) => {
    setEditedItem(prev => {
      if (prev[field] === value) return prev; // Skip if same
      return { ...prev, [field]: value };
    });
  }, []);

  // ✅ SIMPLE GETTER: No complex logic
  const getValue = useCallback((field: string) => {
    return String(editedItem[field] ?? '');
  }, [editedItem]);

  const handleSave = () => {
    // Convert strings to numbers when saving
    const updates = {
      kuantitas: toNumber(editedItem.kuantitas),
      hargaSatuan: toNumber(editedItem.hargaSatuan),
      keterangan: editedItem.keterangan,
    };
    
    // Calculate new subtotal
    const subtotal = updates.kuantitas * updates.hargaSatuan;
    
    onSave({
      ...updates,
      subtotal,
    });
  };

  const subtotal = toNumber(editedItem.kuantitas) * toNumber(editedItem.hargaSatuan);

  return (
    <div className="space-y-4 bg-blue-50 p-4 rounded-lg border border-blue-200">
      <div className="flex items-center justify-between">
        <h4 className="font-medium text-blue-900">Edit Item: {item.nama}</h4>
        <div className="flex gap-2">
          <Button
            type="button"
            variant="outline"
            size="sm"
            onClick={onCancel}
          >
            <X className="h-4 w-4" />
          </Button>
          <Button
            type="button"
            size="sm"
            onClick={handleSave}
            disabled={toNumber(editedItem.kuantitas) <= 0 || toNumber(editedItem.hargaSatuan) <= 0}
          >
            <Save className="h-4 w-4 mr-2" />
            Simpan
          </Button>
        </div>
      </div>

      <div className="grid grid-cols-1 md:grid-cols-3 gap-4">
        {/* Quantity - ZERO OVERHEAD */}
        <div className="space-y-2">
          <Label>Kuantitas *</Label>
          <div className="flex gap-2">
            <SafeNumericInput
              value={getValue('kuantitas')}
              onChange={(e) => handleFieldChange('kuantitas', e.target.value)}
              placeholder="0"
            />
            <div className="flex items-center px-3 bg-gray-100 rounded text-sm text-gray-600 min-w-[60px]">
              {item.satuan}
            </div>
          </div>
        </div>

        {/* Unit Price - ZERO OVERHEAD */}
        <div className="space-y-2">
          <Label>Harga Satuan *</Label>
          <SafeNumericInput
            value={getValue('hargaSatuan')}
            onChange={(e) => handleFieldChange('hargaSatuan', e.target.value)}
            placeholder="0"
          />
        </div>

        {/* Subtotal Preview */}
        <div className="space-y-2">
          <Label>Subtotal</Label>
          <div className="flex items-center h-10 px-3 bg-green-100 border border-green-300 rounded text-green-800 font-medium">
            {formatCurrency(subtotal)}
          </div>
        </div>
      </div>

      {/* Notes */}
      <div className="space-y-2">
        <Label>Keterangan</Label>
        <Textarea
          value={editedItem.keterangan}
          onChange={(e) => handleFieldChange('keterangan', e.target.value)}
          placeholder="Keterangan tambahan (opsional)"
          rows={2}
        />
      </div>

      {/* Changes Summary */}
      <div className="bg-blue-100 p-3 rounded-lg">
        <div className="text-sm text-blue-800">
          <div className="grid grid-cols-2 gap-4">
            <div>
              <strong>Sebelum:</strong>
              <div>Qty: {item.kuantitas} {item.satuan}</div>
              <div>Harga: {formatCurrency(item.hargaSatuan)}</div>
              <div>Subtotal: {formatCurrency(item.subtotal)}</div>
            </div>
            <div>
              <strong>Sesudah:</strong>
              <div>Qty: {toNumber(editedItem.kuantitas)} {item.satuan}</div>
              <div>Harga: {formatCurrency(toNumber(editedItem.hargaSatuan))}</div>
              <div>Subtotal: {formatCurrency(subtotal)}</div>
            </div>
          </div>
        </div>
      </div>
    </div>
  );
};

export default PurchaseDialog;<|MERGE_RESOLUTION|>--- conflicted
+++ resolved
@@ -133,19 +133,10 @@
     setEditingItemIndex(index);
     toast.info('Mode edit item aktif');
   }, []);
-<<<<<<< HEAD
 
   const handleSaveEditedItem = useCallback((index: number, updatedItem: Partial<PurchaseItem>) => {
     const qty = toNumber(updatedItem.kuantitas);
     const price = toNumber(updatedItem.hargaSatuan);
-
-=======
-
-  const handleSaveEditedItem = useCallback((index: number, updatedItem: Partial<PurchaseItem>) => {
-    const qty = toNumber(updatedItem.kuantitas);
-    const price = toNumber(updatedItem.hargaSatuan);
-
->>>>>>> 185a5b1b
     if (qty <= 0 || price <= 0) {
       toast.error('Kuantitas dan harga satuan harus > 0');
       return;
@@ -157,10 +148,7 @@
   }, [updateItem]);
 
   const handleCancelEditItem = useCallback(() => setEditingItemIndex(null), []);
-<<<<<<< HEAD
-
-=======
->>>>>>> 185a5b1b
+
   // ✅ Reset form states when dialog opens/closes
   useEffect(() => {
     if (isOpen) {
@@ -420,10 +408,6 @@
               {/* ✅ ENHANCED: Smart Add New Item Form with clean payload handling */}
               {canEdit && showAddItem && (
                 <SimplePurchaseItemForm
-<<<<<<< HEAD
-=======
-
->>>>>>> 185a5b1b
                   onCancel={() => setShowAddItem(false)}
                   onAdd={handleAddItemFromForm}
                 />
