--- conflicted
+++ resolved
@@ -18,15 +18,7 @@
 import { useSupplier } from '@/contexts/SupplierContext';
 import { useNotification } from '@/contexts/NotificationContext';
 import { useBahanBaku } from '@/components/warehouse/context/WarehouseContext';
-<<<<<<< HEAD
 import { PurchaseApiService } from '../services/purchaseApi';
-=======
-import {
-  applyPurchaseToWarehouse,
-  reversePurchaseFromWarehouse
-} from '@/components/warehouse/services/warehouseSyncService';
->>>>>>> f966e6ec
-
 import type { Purchase, PurchaseContextType, PurchaseStatus, PurchaseItem } from '../types/purchase.types';
 import { formatCurrency } from '@/utils/formatUtils';
 import {
@@ -267,16 +259,7 @@
         logger.error('Gagal menambahkan bahan baku baru dari pembelian', e);
       }
 
-<<<<<<< HEAD
       // ✅ INVALIDATE WAREHOUSE
-=======
-      // Terapkan ke gudang jika langsung selesai
-      if (newRow.status === 'completed') {
-        void applyPurchaseToWarehouse(newRow);
-      }
-
-      // ✅ INVALIDATE WAREHOUSE: Trigger DB mungkin sudah update stok jika status=completed
->>>>>>> f966e6ec
       invalidateWarehouseData();
 
       // Info
@@ -346,18 +329,8 @@
       console.log('✅ Status mutation onSuccess with:', fresh);
       setCacheList((old) => old.map((p) => (p.id === ctx?.id ? fresh : p)));
 
-<<<<<<< HEAD
       // ✅ INVALIDATE WAREHOUSE
-=======
-      const prevPurchase = ctx?.prev?.find(p => p.id === fresh.id);
-      if (prevPurchase?.status !== 'completed' && fresh.status === 'completed') {
-        void applyPurchaseToWarehouse(fresh);
-      } else if (prevPurchase?.status === 'completed' && fresh.status !== 'completed') {
-        void reversePurchaseFromWarehouse(prevPurchase);
-      }
-
-      // ✅ INVALIDATE WAREHOUSE: Apply/rollback WAC & stok terjadi di trigger DB
->>>>>>> f966e6ec
+
       invalidateWarehouseData();
 
       toast.success(`Status diubah ke "${getStatusDisplayText(fresh.status)}". Stok gudang akan tersinkron otomatis.`);
