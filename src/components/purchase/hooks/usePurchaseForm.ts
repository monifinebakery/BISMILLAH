// src/components/purchase/hooks/usePurchaseForm.ts

import { useState, useCallback, useEffect, useRef } from 'react';
import { Purchase, PurchaseFormData, PurchaseItem } from '../types/purchase.types';
import { validatePurchaseForm, ValidationResult } from '../utils/validation';
import { calculateItemSubtotal, calculatePurchaseTotal } from '../utils/purchaseTransformers';
import { usePurchase } from '../context/PurchaseContext';
import { logger } from '@/utils/logger';

interface UsePurchaseFormProps {
  mode: 'create' | 'edit';
  initialData?: Purchase | null;
  onSuccess?: () => void;
  onError?: (error: string) => void;
}

interface UsePurchaseFormReturn {
  // Form data
  formData: PurchaseFormData;
  setFormData: (data: PurchaseFormData, skipValidation?: boolean) => void;
<<<<<<< HEAD
  updateFormField: (field: keyof PurchaseFormData, value: any) => void; // ✅ NEW
=======
>>>>>>> c3b040ba

  // Form state
  isSubmitting: boolean;
  isDirty: boolean;

  // Validation
  validation: ValidationResult;
  validateField: (field: string) => void;
  validateForm: () => void; // NEW: Manual validation trigger

  // Items management
  addItem: (item: Omit<PurchaseItem, 'subtotal'>) => void;
  updateItem: (index: number, item: Partial<PurchaseItem>) => void;
  removeItem: (index: number) => void;

  // Form actions
  handleSubmit: () => Promise<void>;
  handleReset: () => void;

  // Calculations
  totalValue: number;
}

const defaultFormData: PurchaseFormData = {
  supplier: '',
  tanggal: new Date(),
  items: [],
  // ✅ konsisten dengan transformer
  metodePerhitungan: 'AVERAGE',
};

export const usePurchaseForm = ({
  mode,
  initialData,
  onSuccess,
  onError,
}: UsePurchaseFormProps): UsePurchaseFormReturn => {
  // Dependencies
  const { addPurchase, updatePurchase } = usePurchase();

  // Form state
  const [formData, setFormDataState] = useState<PurchaseFormData>(() => {
    if (mode === 'edit' && initialData) {
      return {
        supplier: initialData.supplier,
        tanggal: initialData.tanggal,
        items: initialData.items,
        metodePerhitungan: initialData.metodePerhitungan ?? 'AVERAGE',
      };
    }
    return defaultFormData;
  });

  const [isSubmitting, setIsSubmitting] = useState(false);
  const [isDirty, setIsDirty] = useState(false);
  const [validation, setValidation] = useState<ValidationResult>({
    isValid: true,
    errors: [],
    warnings: [],
  });

  // Ref for debounced validation
  const validationTimeoutRef = useRef<ReturnType<typeof setTimeout> | null>(null);

  // Calculate total value
  const totalValue = calculatePurchaseTotal(formData.items);

<<<<<<< HEAD
  // ✅ ULTRA LIGHTWEIGHT: Skip all validation for form field updates
  const setFormData = useCallback((data: PurchaseFormData, skipValidation = true) => { // Default skip!
    setFormDataState(data);
    setIsDirty(true);

    // ✅ ALWAYS SKIP validation for performance during typing
    if (skipValidation) return;

    // Only validate on explicit request (submit/blur)
=======
  // ✅ FIXED: Update form data dengan opsi skip validation untuk numeric input
  const setFormData = useCallback((data: PurchaseFormData, skipValidation = false) => {
    setFormDataState(data);
    setIsDirty(true);

    // Skip auto-validation jika diminta (untuk menghindari gangguan pada numeric input)
    if (skipValidation) return;

    // Debounce validation to avoid lag on fast typing
>>>>>>> c3b040ba
    if (validationTimeoutRef.current) {
      clearTimeout(validationTimeoutRef.current);
    }

    validationTimeoutRef.current = setTimeout(() => {
      const validationResult = validatePurchaseForm(data);
      setValidation(validationResult);
    }, 300);
<<<<<<< HEAD
  }, []); // ✅ FIXED: Empty deps to prevent re-creation

  // ✅ LIGHTWEIGHT: Direct field updater without validation
  const updateFormField = useCallback((field: keyof PurchaseFormData, value: any) => {
    setFormDataState(prev => ({ ...prev, [field]: value }));
    setIsDirty(true);
    // NO validation during typing - only on submit
=======
>>>>>>> c3b040ba
  }, []);

  // ✅ NEW: Manual validation trigger (untuk dipanggil saat submit atau blur)
  const validateForm = useCallback(() => {
    const validationResult = validatePurchaseForm(formData);
    setValidation(validationResult);
    return validationResult;
  }, [formData]);

  // Validate specific field (sederhana: re-validate seluruh form)
  const validateField = useCallback(
    (_field: string) => {
      setValidation(validatePurchaseForm(formData));
    },
    [formData]
  );
<<<<<<< HEAD

  // ✅ FIXED: Items management dengan stable references
  const addItem = useCallback(
    (item: Omit<PurchaseItem, 'subtotal'>) => {
      const newItem: PurchaseItem = {
        ...item,
        subtotal: calculateItemSubtotal(item.kuantitas, item.hargaSatuan),
      };

      setFormDataState(prev => ({
        ...prev,
        items: [...prev.items, newItem],
      }));
      setIsDirty(true);
      // Skip validation untuk operasi item
    },
    []
  );

  const updateItem = useCallback(
    (index: number, itemUpdate: Partial<PurchaseItem>) => {
      setFormDataState(prev => {
        const updatedItems = [...prev.items];
        const merged = { ...updatedItems[index], ...itemUpdate };

        // Recalculate subtotal if qty or price changed
        if (
          itemUpdate.kuantitas !== undefined ||
          itemUpdate.hargaSatuan !== undefined
        ) {
          merged.subtotal = calculateItemSubtotal(
            merged.kuantitas,
            merged.hargaSatuan
          );
        }

        updatedItems[index] = merged;
        return { ...prev, items: updatedItems };
      });
      setIsDirty(true);
      // Skip validation untuk operasi item
    },
    []
=======

  // Items management
  const addItem = useCallback(
    (item: Omit<PurchaseItem, 'subtotal'>) => {
      const newItem: PurchaseItem = {
        ...item,
        subtotal: calculateItemSubtotal(item.kuantitas, item.hargaSatuan),
      };

      const updatedFormData: PurchaseFormData = {
        ...formData,
        items: [...formData.items, newItem],
      };

      // Skip validation untuk operasi item (akan divalidasi saat submit)
      setFormData(updatedFormData, true);
    },
    [formData, setFormData]
  );

  const updateItem = useCallback(
    (index: number, itemUpdate: Partial<PurchaseItem>) => {
      const updatedItems = [...formData.items];
      const merged = { ...updatedItems[index], ...itemUpdate };

      // Recalculate subtotal if qty or price changed
      if (
        itemUpdate.kuantitas !== undefined ||
        itemUpdate.hargaSatuan !== undefined
      ) {
        merged.subtotal = calculateItemSubtotal(
          merged.kuantitas,
          merged.hargaSatuan
        );
      }

      updatedItems[index] = merged;

      const updatedFormData: PurchaseFormData = {
        ...formData,
        items: updatedItems,
      };

      // Skip validation untuk operasi item (akan divalidasi saat submit)
      setFormData(updatedFormData, true);
    },
    [formData, setFormData]
>>>>>>> c3b040ba
  );

  const removeItem = useCallback(
    (index: number) => {
<<<<<<< HEAD
      setFormDataState(prev => ({
        ...prev,
        items: prev.items.filter((_, i) => i !== index),
      }));
      setIsDirty(true);
      // Skip validation untuk operasi item
    },
    []
=======
      const updatedItems = formData.items.filter((_, i) => i !== index);
      const updatedFormData: PurchaseFormData = {
        ...formData,
        items: updatedItems,
      };
      // Skip validation untuk operasi item (akan divalidasi saat submit)
      setFormData(updatedFormData, true);
    },
    [formData, setFormData]
>>>>>>> c3b040ba
  );

  // Form submission
  const handleSubmit = useCallback(async () => {
    // Final validation (tidak di-debounce)
    const validationResult = validateForm();
    
    if (!validationResult.isValid) {
      onError?.(validationResult.errors[0]);
      return;
    }

    setIsSubmitting(true);

    try {
      // ✅ Saat create: status 'pending', saat edit: pertahankan status lama
      const status = mode === 'edit' && initialData
        ? initialData.status
        : ('pending' as const);

      const purchaseData = {
        ...formData,
        totalNilai: totalValue,
        status,
      };

      let success = false;

      if (mode === 'create') {
        success = await addPurchase(purchaseData);
      } else if (mode === 'edit' && initialData) {
        success = await updatePurchase(initialData.id, purchaseData);
      }

      if (success) {
        setIsDirty(false);
        onSuccess?.();
      } else {
        onError?.('Gagal menyimpan pembelian');
      }
    } catch (error: any) {
      logger.error('Form submission error:', error);
      onError?.(error?.message || 'Terjadi kesalahan saat menyimpan');
    } finally {
      setIsSubmitting(false);
    }
  }, [formData, totalValue, mode, addPurchase, updatePurchase, initialData, onSuccess, onError, validateForm]);

  // Reset form
  const handleReset = useCallback(() => {
    if (mode === 'edit' && initialData) {
      setFormDataState({
        supplier: initialData.supplier,
        tanggal: initialData.tanggal,
        items: initialData.items,
        metodePerhitungan: initialData.metodePerhitungan ?? 'AVERAGE',
      });
    } else {
      setFormDataState(defaultFormData);
    }

    setIsDirty(false);
    setValidation({
      isValid: true,
      errors: [],
      warnings: [],
    });
  }, [mode, initialData]);

<<<<<<< HEAD
  // ✅ DISABLED: Skip initial validation for better performance
  // useEffect(() => {
  //   const validationResult = validatePurchaseForm(formData);
  //   setValidation(validationResult);
  // }, []);

  // Initial validation hanya saat submit - lebih performant

=======
  // Initial validation on mount (tanpa debounce)
  useEffect(() => {
    const validationResult = validatePurchaseForm(formData);
    setValidation(validationResult);
  // eslint-disable-next-line react-hooks/exhaustive-deps
  }, []);

>>>>>>> c3b040ba
  // Cleanup pending validation timeout on unmount
  useEffect(() => {
    return () => {
      if (validationTimeoutRef.current) {
        clearTimeout(validationTimeoutRef.current);
      }
    };
  }, []);

  return {
    // Form data
    formData,
    setFormData,
<<<<<<< HEAD
    updateFormField, // ✅ NEW: Stable field updater
=======
>>>>>>> c3b040ba

    // Form state
    isSubmitting,
    isDirty,

    // Validation
    validation,
    validateField,
    validateForm,

    // Items management
    addItem,
    updateItem,
    removeItem,

    // Form actions
    handleSubmit,
    handleReset,

    // Calculations
    totalValue,
  };
};<|MERGE_RESOLUTION|>--- conflicted
+++ resolved
@@ -18,10 +18,8 @@
   // Form data
   formData: PurchaseFormData;
   setFormData: (data: PurchaseFormData, skipValidation?: boolean) => void;
-<<<<<<< HEAD
   updateFormField: (field: keyof PurchaseFormData, value: any) => void; // ✅ NEW
-=======
->>>>>>> c3b040ba
+
 
   // Form state
   isSubmitting: boolean;
@@ -89,7 +87,6 @@
   // Calculate total value
   const totalValue = calculatePurchaseTotal(formData.items);
 
-<<<<<<< HEAD
   // ✅ ULTRA LIGHTWEIGHT: Skip all validation for form field updates
   const setFormData = useCallback((data: PurchaseFormData, skipValidation = true) => { // Default skip!
     setFormDataState(data);
@@ -99,17 +96,7 @@
     if (skipValidation) return;
 
     // Only validate on explicit request (submit/blur)
-=======
-  // ✅ FIXED: Update form data dengan opsi skip validation untuk numeric input
-  const setFormData = useCallback((data: PurchaseFormData, skipValidation = false) => {
-    setFormDataState(data);
-    setIsDirty(true);
-
-    // Skip auto-validation jika diminta (untuk menghindari gangguan pada numeric input)
-    if (skipValidation) return;
-
-    // Debounce validation to avoid lag on fast typing
->>>>>>> c3b040ba
+
     if (validationTimeoutRef.current) {
       clearTimeout(validationTimeoutRef.current);
     }
@@ -118,7 +105,6 @@
       const validationResult = validatePurchaseForm(data);
       setValidation(validationResult);
     }, 300);
-<<<<<<< HEAD
   }, []); // ✅ FIXED: Empty deps to prevent re-creation
 
   // ✅ LIGHTWEIGHT: Direct field updater without validation
@@ -126,8 +112,7 @@
     setFormDataState(prev => ({ ...prev, [field]: value }));
     setIsDirty(true);
     // NO validation during typing - only on submit
-=======
->>>>>>> c3b040ba
+
   }, []);
 
   // ✅ NEW: Manual validation trigger (untuk dipanggil saat submit atau blur)
@@ -144,7 +129,6 @@
     },
     [formData]
   );
-<<<<<<< HEAD
 
   // ✅ FIXED: Items management dengan stable references
   const addItem = useCallback(
@@ -188,60 +172,10 @@
       // Skip validation untuk operasi item
     },
     []
-=======
-
-  // Items management
-  const addItem = useCallback(
-    (item: Omit<PurchaseItem, 'subtotal'>) => {
-      const newItem: PurchaseItem = {
-        ...item,
-        subtotal: calculateItemSubtotal(item.kuantitas, item.hargaSatuan),
-      };
-
-      const updatedFormData: PurchaseFormData = {
-        ...formData,
-        items: [...formData.items, newItem],
-      };
-
-      // Skip validation untuk operasi item (akan divalidasi saat submit)
-      setFormData(updatedFormData, true);
-    },
-    [formData, setFormData]
-  );
-
-  const updateItem = useCallback(
-    (index: number, itemUpdate: Partial<PurchaseItem>) => {
-      const updatedItems = [...formData.items];
-      const merged = { ...updatedItems[index], ...itemUpdate };
-
-      // Recalculate subtotal if qty or price changed
-      if (
-        itemUpdate.kuantitas !== undefined ||
-        itemUpdate.hargaSatuan !== undefined
-      ) {
-        merged.subtotal = calculateItemSubtotal(
-          merged.kuantitas,
-          merged.hargaSatuan
-        );
-      }
-
-      updatedItems[index] = merged;
-
-      const updatedFormData: PurchaseFormData = {
-        ...formData,
-        items: updatedItems,
-      };
-
-      // Skip validation untuk operasi item (akan divalidasi saat submit)
-      setFormData(updatedFormData, true);
-    },
-    [formData, setFormData]
->>>>>>> c3b040ba
   );
 
   const removeItem = useCallback(
     (index: number) => {
-<<<<<<< HEAD
       setFormDataState(prev => ({
         ...prev,
         items: prev.items.filter((_, i) => i !== index),
@@ -250,17 +184,7 @@
       // Skip validation untuk operasi item
     },
     []
-=======
-      const updatedItems = formData.items.filter((_, i) => i !== index);
-      const updatedFormData: PurchaseFormData = {
-        ...formData,
-        items: updatedItems,
-      };
-      // Skip validation untuk operasi item (akan divalidasi saat submit)
-      setFormData(updatedFormData, true);
-    },
-    [formData, setFormData]
->>>>>>> c3b040ba
+
   );
 
   // Form submission
@@ -330,7 +254,6 @@
     });
   }, [mode, initialData]);
 
-<<<<<<< HEAD
   // ✅ DISABLED: Skip initial validation for better performance
   // useEffect(() => {
   //   const validationResult = validatePurchaseForm(formData);
@@ -338,16 +261,6 @@
   // }, []);
 
   // Initial validation hanya saat submit - lebih performant
-
-=======
-  // Initial validation on mount (tanpa debounce)
-  useEffect(() => {
-    const validationResult = validatePurchaseForm(formData);
-    setValidation(validationResult);
-  // eslint-disable-next-line react-hooks/exhaustive-deps
-  }, []);
-
->>>>>>> c3b040ba
   // Cleanup pending validation timeout on unmount
   useEffect(() => {
     return () => {
@@ -361,10 +274,8 @@
     // Form data
     formData,
     setFormData,
-<<<<<<< HEAD
     updateFormField, // ✅ NEW: Stable field updater
-=======
->>>>>>> c3b040ba
+
 
     // Form state
     isSubmitting,
