import { useState } from 'react';
import { toast } from 'sonner';
import { logger } from '@/utils/logger';
import { loadXLSX } from '@/components/warehouse/dialogs/import-utils';
import { usePurchase } from '@/components/purchase/context/PurchaseContext';
import { useSupplier } from '@/contexts/SupplierContext';

// Define the import data structure
export interface PurchaseImportData {
  tanggal: string;
  supplier: string;
  items: Array<{
    nama: string;
    kuantitas: number;
    satuan: string;
  }>;
  totalNilai: number;
}

// Mapping of possible header names to our standard fields
const headerMap: Record<string, string> = {
  // Date variations
  'tanggal': 'tanggal',
  'date': 'tanggal',
  'tgl': 'tanggal',
  'tanggal_pembelian': 'tanggal',
  'purchase_date': 'tanggal',
  
  // Supplier variations
  'supplier': 'supplier',
  'pemasok': 'supplier',
  'vendor': 'supplier',
  'nama_supplier': 'supplier',
  'supplier_name': 'supplier',
  
  // Item name variations
  'nama_bahan': 'nama',
  'nama_bahan_baku': 'nama',
  'item': 'nama',
  'bahan': 'nama',
  'nama_item': 'nama',
  
  // Quantity variations
  'jumlah': 'kuantitas',
  'qty': 'kuantitas',
  'kuantitas': 'kuantitas',
  'quantity': 'kuantitas',
  
  // Unit variations
  'satuan': 'satuan',
  'unit': 'satuan',
  'uom': 'satuan',

  // Total variations
  'total': 'totalNilai',
  'total_nilai': 'totalNilai',
  'total_harga': 'totalNilai',
  'amount': 'totalNilai',
};

const requiredFields = [
  'tanggal',
  'supplier',
  'nama',
  'kuantitas',
  'satuan',
  'totalNilai'
];

export const usePurchaseImport = ({ onImportComplete }: { onImportComplete: () => void }) => {
  const [loading, setLoading] = useState(false);
  const [preview, setPreview] = useState<{ valid: PurchaseImportData[]; errors: string[] } | null>(null);
  const { addPurchase } = usePurchase();
  const { suppliers } = useSupplier();

  const validate = (data: any): string[] => {
    const errors: string[] = [];

    if (!data.tanggal) {
      errors.push('Tanggal pembelian tidak boleh kosong');
    } else {
      const date = new Date(data.tanggal);
      if (isNaN(date.getTime())) {
        errors.push('Format tanggal tidak valid');
      }
    }

    if (!data.supplier?.trim()) {
      errors.push('Supplier tidak boleh kosong');
    }

    if (!data.nama?.trim()) {
      errors.push('Nama bahan baku tidak boleh kosong');
    }

    if (isNaN(data.kuantitas) || data.kuantitas <= 0) {
      errors.push('Kuantitas harus angka positif');
    }

    if (!data.satuan?.trim()) {
      errors.push('Satuan tidak boleh kosong');
    }

    if (isNaN(data.totalNilai) || data.totalNilai < 0) {
      errors.push('Total nilai tidak valid');
    }

    return errors;
  };

  const downloadTemplate = () => {
    const csvContent = [
      'tanggal;supplier;nama;jumlah;satuan;total',
      '2024-01-15;PT. Maju Jaya;tepung terigu;10;kg;120000',
      '2024-01-16;CV. Sumber Rejeki;gula pasir;5;kg;75000',
      '2024-01-17;Toko Bahan Kue;minyak goreng;2;liter;40000'
    ].join('\n');

    const blob = new Blob([csvContent], { type: 'text/csv;charset=utf-8;' });
    const link = document.createElement('a');
    const url = URL.createObjectURL(blob);
    link.setAttribute('href', url);
    link.setAttribute('download', 'template_pembelian.csv');
    link.style.visibility = 'hidden';
    document.body.appendChild(link);
    link.click();
    document.body.removeChild(link);
  };

  const processFile = async (file: File) => {
    if (!file.name.match(/\.(csv|xlsx|xls)$/i)) {
      toast.error('Format file tidak didukung. Gunakan .csv, .xlsx, atau .xls');
      return;
    }

    if (file.size > 10 * 1024 * 1024) {
      toast.error('Ukuran file terlalu besar. Maksimal 10MB');
      return;
    }

    setLoading(true);

    try {
      let jsonData: any[] = [];

      if (file.name.endsWith('.csv')) {
        const text = await file.text();
        const lines = text.split('\n').filter(l => l.trim());
        if (lines.length < 2) throw new Error('File kosong atau hanya berisi header');

        const firstLine = lines[0];
        const delimiter = firstLine.includes(';') && !firstLine.includes(',') ? ';' : ',';

        logger.info(`CSV delimiter detected: '${delimiter}'`);
        toast.info(`Menggunakan delimiter: '${delimiter}'`, { duration: 1000 });

        const parseCSVLine = (line: string): string[] => {
          const result: string[] = [];
          let current = '';
          let inQuotes = false;
          let i = 0;

          while (i < line.length) {
            const char = line[i];

            if (char === '"') {
              if (inQuotes && line[i + 1] === '"') {
                current += '"';
                i += 2;
                continue;
              } else {
                inQuotes = !inQuotes;
                i++;
                continue;
              }
            }

            if (char === delimiter && !inQuotes) {
              result.push(current.trim());
              current = '';
              i++;
              continue;
            }

            current += char;
            i++;
          }

          result.push(current.trim());
          return result;
        };

        const headers = parseCSVLine(firstLine);
        jsonData = lines.slice(1).map((line, index) => {
          const values = parseCSVLine(line);
          const row: any = { _rowIndex: index + 2 };
          headers.forEach((h, i) => {
            const mappedHeader = headerMap[h.toLowerCase().trim()] || h.toLowerCase().trim();
            const value = values[i] || '';
            row[mappedHeader] = value;
          });
          return row;
        });
      } else {
        toast.info('Memuat library Excel...', { duration: 1000 });

        const XLSX = await loadXLSX();
        const buffer = await file.arrayBuffer();
        const data = new Uint8Array(buffer);
        const wb = XLSX.read(data, { type: 'array' });

        if (!wb.SheetNames.length) {
          throw new Error('File Excel tidak memiliki sheet');
        }

        const ws = wb.Sheets[wb.SheetNames[0]];
        jsonData = XLSX.utils.sheet_to_json(ws, { defval: '' });
      }

      // Validate and process data
      const valid: PurchaseImportData[] = [];
      const errors: string[] = [];

      jsonData.forEach((row: any, index) => {
        const rowIndex = row._rowIndex || index + 2;
        
        // Map fields using headerMap
        const mappedRow: any = {};
        Object.keys(row).forEach(key => {
          const mappedKey = headerMap[key.toLowerCase()] || key;
          mappedRow[mappedKey] = row[key];
        });

        const rowErrors = validate(mappedRow);
        if (rowErrors.length > 0) {
          errors.push(`Baris ${rowIndex}: ${rowErrors.join(', ')}`);
        } else {
          // Convert to our data structure
          valid.push({
            tanggal: mappedRow.tanggal,
            supplier: mappedRow.supplier,
            items: [{
              nama: mappedRow.nama,
              kuantitas: parseFloat(mappedRow.kuantitas),
              satuan: mappedRow.satuan
            }],
            totalNilai: parseFloat(mappedRow.totalNilai)
          });
        }
      });

      setPreview({ valid, errors });
      
      if (valid.length > 0) {
        toast.success(`File berhasil diproses: ${valid.length} data valid ditemukan`);
      }
      
      if (errors.length > 0) {
        toast.warning(`${errors.length} error ditemukan dalam file`);
      }

    } catch (error) {
      logger.error('Import error:', error);
      toast.error(`Gagal memproses file: ${(error as Error).message}`);
    } finally {
      setLoading(false);
    }
  };

  const executeImport = async (): Promise<boolean> => {
    if (!preview?.valid.length) {
      toast.error('Tidak ada data valid yang dapat diimport');
      return false;
    }

    setLoading(true);

    try {
      let successCount = 0;
      
      for (const purchaseData of preview.valid) {
        try {
          // Convert supplier name to ID if needed
          let supplierId = purchaseData.supplier;
          
          // Try to find supplier by name
          const supplier = suppliers?.find(s => 
            s.nama.toLowerCase() === purchaseData.supplier.toLowerCase() ||
            s.id === purchaseData.supplier
          );
          
          if (supplier) {
            supplierId = supplier.id;
          }
          
<<<<<<< HEAD
          const purchase = {
            supplier: supplierId,
            tanggal: new Date(purchaseData.tanggal),
            items: purchaseData.items.map(item => ({
              ...item,
              subtotal: item.kuantitas * item.hargaSatuan,
              // Tandai sebagai hasil import agar sinkron stok bisa dilewati saat perubahan status
              keterangan: '[IMPORTED]'
            })),
            totalNilai: purchaseData.totalNilai,
            metodePerhitungan: 'AVERAGE' as const,
            status: 'pending' as const
          };
=======
            const purchase = {
              supplier: supplierId,
              tanggal: new Date(purchaseData.tanggal),
              items: purchaseData.items.map(item => {
                const hargaSatuan = purchaseData.totalNilai / item.kuantitas;
                return {
                  ...item,
                  hargaSatuan,
                  subtotal: hargaSatuan * item.kuantitas
                };
              }),
              totalNilai: purchaseData.totalNilai,
              metodePerhitungan: 'AVERAGE' as const,
              status: 'pending' as const
            };
>>>>>>> f4613491

          const success = await addPurchase(purchase);
          if (success) {
            successCount++;
          }
        } catch (error) {
          logger.error('Error importing purchase:', error);
        }
      }

      if (successCount > 0) {
        toast.success(`${successCount} pembelian berhasil diimport!`);
        setPreview(null);
        onImportComplete();
        return true;
      } else {
        toast.error('Tidak ada pembelian yang berhasil diimport');
        return false;
      }
    } catch (error) {
      logger.error('Import execution error:', error);
      toast.error(`Gagal mengimport data: ${(error as Error).message}`);
      return false;
    } finally {
      setLoading(false);
    }
  };

  return {
    loading,
    preview,
    setPreview,
    processFile,
    downloadTemplate,
    executeImport
  };
};<|MERGE_RESOLUTION|>--- conflicted
+++ resolved
@@ -293,7 +293,6 @@
             supplierId = supplier.id;
           }
           
-<<<<<<< HEAD
           const purchase = {
             supplier: supplierId,
             tanggal: new Date(purchaseData.tanggal),
@@ -307,23 +306,6 @@
             metodePerhitungan: 'AVERAGE' as const,
             status: 'pending' as const
           };
-=======
-            const purchase = {
-              supplier: supplierId,
-              tanggal: new Date(purchaseData.tanggal),
-              items: purchaseData.items.map(item => {
-                const hargaSatuan = purchaseData.totalNilai / item.kuantitas;
-                return {
-                  ...item,
-                  hargaSatuan,
-                  subtotal: hargaSatuan * item.kuantitas
-                };
-              }),
-              totalNilai: purchaseData.totalNilai,
-              metodePerhitungan: 'AVERAGE' as const,
-              status: 'pending' as const
-            };
->>>>>>> f4613491
 
           const success = await addPurchase(purchase);
           if (success) {
