// src/components/purchase/services/purchaseApi.ts
import { supabase } from '@/integrations/supabase/client';
import { logger } from '@/utils/logger';
import type { Purchase } from '../types/purchase.types';
import {
  transformPurchasesFromDB,
  transformPurchaseFromDB,
  transformPurchaseForDB,
  transformPurchaseUpdateForDB
} from '../utils/purchaseTransformers';
import { applyPurchaseToWarehouse, reversePurchaseFromWarehouse } from '@/components/warehouse/services/warehouseSyncService';

export class PurchaseApiService {
  private static shouldSkipWarehouseSync(purchase: Purchase | null | undefined, forceSync: boolean = false): boolean {
    console.log('🔄 [PURCHASE API] shouldSkipWarehouseSync called with:', { purchase: purchase?.id, forceSync });
    
    // If forceSync is true, don't skip (allow manual sync for imported items)
    if (forceSync) {
      console.log('⏭️ [PURCHASE API] shouldSkipWarehouseSync: false (forceSync enabled)');
      return false;
    }
    
    if (!purchase || !Array.isArray(purchase.items)) {
      console.log('⏭️ [PURCHASE API] shouldSkipWarehouseSync: false (no purchase or items)');
      return false;
    }
    
    try {
      // Skip jika semua item bertanda [IMPORTED] di keterangan
      const shouldSkip = purchase.items.length > 0 && purchase.items.every((it: any) =>
        typeof it?.keterangan === 'string' && it.keterangan.toUpperCase().includes('IMPORTED')
      );
      
      console.log('⏭️ [PURCHASE API] shouldSkipWarehouseSync result:', shouldSkip);
      return shouldSkip;
    } catch {
      console.log('⏭️ [PURCHASE API] shouldSkipWarehouseSync: false (error in check)');
      return false;
    }
  }
  /** Get all purchases */
  static async fetchPurchases(userId: string): Promise<{ data: Purchase[] | null; error: string | null }> {
    try {
      const { data, error } = await supabase
        .from('purchases')
        .select('*')
        .eq('user_id', userId)
        .order('tanggal', { ascending: false });

      if (error) throw new Error(error.message);
      return { data: transformPurchasesFromDB(data ?? []), error: null };
    } catch (err: any) {
      logger.error('Error fetching purchases:', err);
      return { data: null, error: err.message || 'Gagal memuat data pembelian' };
    }
  }

  /** Get one purchase */
  static async fetchPurchaseById(id: string, userId: string): Promise<{ data: Purchase | null; error: string | null }> {
    try {
      const { data, error } = await supabase
        .from('purchases')
        .select('*')
        .eq('id', id)
        .eq('user_id', userId)
        .single();

      if (error) throw new Error(error.message);
      return { data: data ? transformPurchaseFromDB(data) : null, error: null };
    } catch (err: any) {
      logger.error('Error fetching purchase:', err);
      return { data: null, error: err.message || 'Gagal memuat data pembelian' };
    }
  }

  /** Create purchase (status biasanya 'pending' dulu) */
  static async createPurchase(
    purchaseData: Omit<Purchase, 'id' | 'userId' | 'createdAt' | 'updatedAt'>,
    userId: string
  ): Promise<{ success: boolean; error: string | null; purchaseId?: string }> {
    try {
      const payload = transformPurchaseForDB(purchaseData, userId);
      const { data, error } = await supabase
        .from('purchases')
        .insert(payload)
        .select('id') // return id
        .single();

      if (error) throw new Error(error.message);

<<<<<<< HEAD
      // Manual sync: apply to warehouse if created as completed
      // Don't force sync during creation (respect IMPORTED flag)
      if (purchaseData.status === 'completed' && data?.id && !this.shouldSkipWarehouseSync(purchaseData as Purchase, false)) {
=======
      // Jika langsung dibuat dengan status 'completed', sinkronkan stok & WAC
      if (purchaseData.status === 'completed' && data?.id) {
>>>>>>> f4613491
        await applyPurchaseToWarehouse({
          ...purchaseData,
          id: data.id,
          userId,
          createdAt: new Date(),
          updatedAt: new Date()
        } as Purchase);
      }
      return { success: true, error: null, purchaseId: data?.id };
    } catch (err: any) {
      logger.error('Error creating purchase:', err);
      return { success: false, error: err.message || 'Gagal membuat pembelian' };
    }
  }

  /**
   * Update purchase (allowed even after completed).
   * Manual warehouse synchronization: changes to items/total/status
   * will be manually synchronized to warehouse stock and WAC.
   */
  static async updatePurchase(
    id: string,
    updatedData: Partial<Purchase>,
    userId: string
  ): Promise<{ success: boolean; error: string | null }> {
    try {
      // Fetch existing to know previous status/items
      const { data: existingRow, error: fetchErr } = await supabase
        .from('purchases')
        .select('*')
        .eq('id', id)
        .eq('user_id', userId)
        .single();
      if (fetchErr) throw new Error(fetchErr.message);
      const existing = existingRow ? transformPurchaseFromDB(existingRow) : null;

      // If existing was completed, reverse its effects first
      if (existing && existing.status === 'completed' && !this.shouldSkipWarehouseSync(existing, false)) {
        await reversePurchaseFromWarehouse(existing);
      }

      const payload = transformPurchaseUpdateForDB(updatedData);
      const { error } = await supabase
        .from('purchases')
        .update(payload)
        .eq('id', id)
        .eq('user_id', userId);

      if (error) throw new Error(error.message);

      // Fetch updated row to apply new effects if still completed
      const { data: updatedRow, error: fetchUpdatedErr } = await supabase
        .from('purchases')
        .select('*')
        .eq('id', id)
        .eq('user_id', userId)
        .single();
      if (fetchUpdatedErr) throw new Error(fetchUpdatedErr.message);
      const updated = updatedRow ? transformPurchaseFromDB(updatedRow) : null;

      if (updated && updated.status === 'completed' && !this.shouldSkipWarehouseSync(updated, false)) {
        await applyPurchaseToWarehouse(updated);
      }
      return { success: true, error: null };
    } catch (err: any) {
      logger.error('Error updating purchase:', err);
      return { success: false, error: err.message || 'Gagal memperbarui pembelian' };
    }
  }

  /**
   * Set status (pending/completed/cancelled).
   * Manual warehouse synchronization when status changes to 'completed':
   * - menambah stok,
   * - hitung WAC (harga_rata_rata),
   * - dan pada edit/delete berikutnya, stok akan dikoreksi otomatis.
   */
  static async setPurchaseStatus(
    id: string,
    userId: string,
    newStatus: Purchase['status']
  ): Promise<{ success: boolean; error: string | null }> {
    try {
<<<<<<< HEAD
      console.log('🔄 [PURCHASE API] setPurchaseStatus called:', { id, userId, newStatus });
      
      // Fetch current
      const { data: existingRow, error: fetchErr } = await supabase
=======
      // Ambil data pembelian saat ini untuk mengetahui status sebelumnya dan itemnya
      const { data: existing, error: fetchError } = await supabase
>>>>>>> f4613491
        .from('purchases')
        .select('*')
        .eq('id', id)
        .eq('user_id', userId)
        .single();
<<<<<<< HEAD
      if (fetchErr) throw new Error(fetchErr.message);
      const prev = existingRow ? transformPurchaseFromDB(existingRow) : null;
      
      console.log('🔄 [PURCHASE API] Previous purchase data:', prev);

      // Update status
=======

      if (fetchError) throw new Error(fetchError.message);

      const purchase = existing ? transformPurchaseFromDB(existing) : null;
      const previousStatus = purchase?.status;

      // Update status di database
>>>>>>> f4613491
      const { error } = await supabase
        .from('purchases')
        .update({ status: newStatus })
        .eq('id', id)
        .eq('user_id', userId);

      if (error) throw new Error(error.message);
      
      console.log('✅ [PURCHASE API] Status updated in database');

      // Manual apply/reverse after status change
      if (prev && prev.status !== newStatus) {
        console.log('🔄 [PURCHASE API] Status changed from', prev.status, 'to', newStatus);
        
        if (newStatus === 'completed') {
          console.log('🔄 [PURCHASE API] Applying to warehouse...');
          // Fetch fresh row to reflect any concurrent changes
          const { data: newRow } = await supabase
            .from('purchases')
            .select('*')
            .eq('id', id)
            .eq('user_id', userId)
            .single();
          const fresh = newRow ? transformPurchaseFromDB(newRow) : prev;
          
          console.log('🔄 [PURCHASE API] Fresh purchase data for warehouse sync:', fresh);
          
          // Force sync for manual status changes (even for imported items)
          const forceSync = true;
          if (!this.shouldSkipWarehouseSync(fresh, forceSync)) {
            console.log('🔄 [PURCHASE API] Calling applyPurchaseToWarehouse with forceSync...');
            await applyPurchaseToWarehouse(fresh);
            console.log('✅ [PURCHASE API] Warehouse sync completed');
          } else {
            console.log('⏭️ [PURCHASE API] Skipping warehouse sync (shouldSkipWarehouseSync returned true)');
          }
        } else if (prev.status === 'completed') {
          console.log('🔄 [PURCHASE API] Reversing from warehouse...');
          // Force sync for manual status changes (even for imported items) 
          const forceSync = true;
          if (!this.shouldSkipWarehouseSync(prev, forceSync)) {
            await reversePurchaseFromWarehouse(prev);
            console.log('✅ [PURCHASE API] Warehouse reverse completed');
          } else {
            console.log('⏭️ [PURCHASE API] Skipping warehouse reverse (shouldSkipWarehouseSync returned true)');
          }
        }
      } else {
        console.log('⏭️ [PURCHASE API] No status change, skipping warehouse sync');
      }

      // Sinkronisasi manual stok dan WAC jika status berubah
      if (purchase && previousStatus !== newStatus) {
        if (newStatus === 'completed') {
          await applyPurchaseToWarehouse(purchase);
        } else if (previousStatus === 'completed') {
          await reversePurchaseFromWarehouse(purchase);
        }
      }

      return { success: true, error: null };
    } catch (err: any) {
      console.error('❌ [PURCHASE API] Error in setPurchaseStatus:', err);
      logger.error('Error updating status:', err);
      return { success: false, error: err.message || 'Gagal update status' };
    }
  }

  // NEW: Helper biar jelas dipakai tombol "Selesai"
  static async completePurchase(id: string, userId: string) {
    return this.setPurchaseStatus(id, userId, 'completed' as Purchase['status']);
  }

  /**
  * Delete purchase.
  * Manual warehouse synchronization: if purchase was completed,
  * manually reverse stock and WAC changes before deletion.
  */
  static async deletePurchase(id: string, userId: string): Promise<{ success: boolean; error: string | null }> {
    try {
      // Fetch existing to reverse if needed
      const { data: existingRow } = await supabase
        .from('purchases')
        .select('*')
        .eq('id', id)
        .eq('user_id', userId)
        .single();
      const existing = existingRow ? transformPurchaseFromDB(existingRow) : null;

      if (existing && existing.status === 'completed' && !this.shouldSkipWarehouseSync(existing, false)) {
        await reversePurchaseFromWarehouse(existing);
      }

      const { error } = await supabase
        .from('purchases')
        .delete()
        .eq('id', id)
        .eq('user_id', userId);

      if (error) throw new Error(error.message);
      return { success: true, error: null };
    } catch (err: any) {
      logger.error('Error deleting purchase:', err);
      return { success: false, error: err.message || 'Gagal menghapus pembelian' };
    }
  }

  /** Bulk delete */
  static async bulkDeletePurchases(
    ids: string[],
    userId: string
  ): Promise<{ success: boolean; error: string | null; results?: { successful: number; failed: number } }> {
    try {
      const deletePromises = ids.map((id) => this.deletePurchase(id, userId));
      const results = await Promise.allSettled(deletePromises);
      const successful = results.filter((r) => r.status === 'fulfilled' && (r as any).value.success).length;
      const failed = results.length - successful;

      return {
        success: successful > 0,
        error: failed > 0 ? `${failed} dari ${results.length} gagal dihapus` : null,
        results: { successful, failed }
      };
    } catch (err: any) {
      logger.error('Error bulk deleting purchases:', err);
      return { success: false, error: err.message || 'Gagal menghapus pembelian' };
    }
  }

  /** Get basic purchase statistics manually */
  static async getPurchaseStats(userId: string) {
    try {
      const { data: purchases, error } = await supabase
        .from('purchases')
        .select('status, total_nilai')
        .eq('user_id', userId);

      if (error) throw new Error(error.message);

      const stats = {
        total: purchases?.length || 0,
        pending: purchases?.filter(p => p.status === 'pending').length || 0,
        completed: purchases?.filter(p => p.status === 'completed').length || 0,
        cancelled: purchases?.filter(p => p.status === 'cancelled').length || 0,
        total_value: purchases?.reduce((sum, p) => sum + (p.total_nilai || 0), 0) || 0
      };

      return { data: stats, error: null as string | null };
    } catch (err: any) {
      logger.error('Error getting purchase stats:', err);
      return { data: null, error: err.message || 'Gagal memuat statistik pembelian' };
    }
  }

  /** Get purchases by date range manually */
  static async getPurchasesByDateRange(userId: string, startDate: Date, endDate: Date) {
    try {
      const { data, error } = await supabase
        .from('purchases')
        .select('*')
        .eq('user_id', userId)
        .gte('tanggal', startDate.toISOString().slice(0, 10))
        .lte('tanggal', endDate.toISOString().slice(0, 10))
        .order('tanggal', { ascending: false });

      if (error) throw new Error(error.message);
      return { data: transformPurchasesFromDB(data ?? []), error: null };
    } catch (err: any) {
      logger.error('Error fetching purchases by date range:', err);
      return { data: null, error: err.message || 'Gagal memuat data pembelian' };
    }
  }

  /** Simple search */
  static async searchPurchases(userId: string, query: string, limit = 50) {
    try {
      const { data, error } = await supabase
        .from('purchases')
        .select('*')
        .eq('user_id', userId)
        // NB: jika kolom "supplier" kamu bukan text, sesuaikan or() ini
        .or(`supplier.ilike.%${query}%,items.cs.{"nama":"${query}"}`)
        .order('tanggal', { ascending: false })
        .limit(limit);

      if (error) throw new Error(error.message);
      return { data: transformPurchasesFromDB(data ?? []), error: null };
    } catch (err: any) {
      logger.error('Error searching purchases:', err);
      return { data: null, error: err.message || 'Gagal mencari data pembelian' };
    }
  }
}

/** Realtime (purchases). Tambahkan realtime bahan_baku di Warehouse context agar stok auto-refresh */
export class PurchaseRealtimeService {
  private static channels: Map<string, any> = new Map();

  static subscribe(
    userId: string,
    callbacks: {
      onInsert?: (purchase: Purchase) => void;
      onUpdate?: (purchase: Purchase) => void;
      onDelete?: (purchaseId: string) => void;
      onError?: (error: any) => void;
    }
  ): () => void {
    const channelName = `purchases-${userId}`;
    if (this.channels.has(channelName)) this.unsubscribe(userId);

    const channel = supabase
      .channel(channelName)
      .on(
        'postgres_changes',
        { event: '*', schema: 'public', table: 'purchases', filter: `user_id=eq.${userId}` },
        (payload) => {
          try {
            if (payload.eventType === 'INSERT' && payload.new) {
              callbacks.onInsert?.(transformPurchaseFromDB(payload.new));
            } else if (payload.eventType === 'UPDATE' && payload.new) {
              callbacks.onUpdate?.(transformPurchaseFromDB(payload.new));
            } else if (payload.eventType === 'DELETE' && (payload.old as any)?.id) {
              callbacks.onDelete?.((payload.old as any).id);
            }
          } catch (e) {
            logger.error('Realtime update error:', e);
            callbacks.onError?.(e);
          }
        }
      )
      .subscribe();

    this.channels.set(channelName, channel);
    return () => this.unsubscribe(userId);
  }

  static unsubscribe(userId: string) {
    const channelName = `purchases-${userId}`;
    const channel = this.channels.get(channelName);
    if (channel) {
      supabase.removeChannel(channel);
      this.channels.delete(channelName);
    }
  }

  static unsubscribeAll() {
    this.channels.forEach((ch) => supabase.removeChannel(ch));
    this.channels.clear();
  }
}

// Aliases
export const purchaseApi = PurchaseApiService;
export const purchaseRealtime = PurchaseRealtimeService;<|MERGE_RESOLUTION|>--- conflicted
+++ resolved
@@ -88,14 +88,10 @@
 
       if (error) throw new Error(error.message);
 
-<<<<<<< HEAD
       // Manual sync: apply to warehouse if created as completed
       // Don't force sync during creation (respect IMPORTED flag)
       if (purchaseData.status === 'completed' && data?.id && !this.shouldSkipWarehouseSync(purchaseData as Purchase, false)) {
-=======
-      // Jika langsung dibuat dengan status 'completed', sinkronkan stok & WAC
-      if (purchaseData.status === 'completed' && data?.id) {
->>>>>>> f4613491
+
         await applyPurchaseToWarehouse({
           ...purchaseData,
           id: data.id,
@@ -179,36 +175,22 @@
     newStatus: Purchase['status']
   ): Promise<{ success: boolean; error: string | null }> {
     try {
-<<<<<<< HEAD
       console.log('🔄 [PURCHASE API] setPurchaseStatus called:', { id, userId, newStatus });
       
       // Fetch current
       const { data: existingRow, error: fetchErr } = await supabase
-=======
-      // Ambil data pembelian saat ini untuk mengetahui status sebelumnya dan itemnya
-      const { data: existing, error: fetchError } = await supabase
->>>>>>> f4613491
-        .from('purchases')
-        .select('*')
-        .eq('id', id)
-        .eq('user_id', userId)
-        .single();
-<<<<<<< HEAD
+        .from('purchases')
+        .select('*')
+        .eq('id', id)
+        .eq('user_id', userId)
+        .single();
       if (fetchErr) throw new Error(fetchErr.message);
       const prev = existingRow ? transformPurchaseFromDB(existingRow) : null;
       
       console.log('🔄 [PURCHASE API] Previous purchase data:', prev);
 
       // Update status
-=======
-
-      if (fetchError) throw new Error(fetchError.message);
-
-      const purchase = existing ? transformPurchaseFromDB(existing) : null;
-      const previousStatus = purchase?.status;
-
-      // Update status di database
->>>>>>> f4613491
+
       const { error } = await supabase
         .from('purchases')
         .update({ status: newStatus })
