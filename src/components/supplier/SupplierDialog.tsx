--- conflicted
+++ resolved
@@ -24,15 +24,10 @@
   supplier,
   onSuccess
 }) => {
-<<<<<<< HEAD
   const handleSuccess = (createdSupplier: Supplier) => {
     onOpenChange(false);
     onSuccess?.(createdSupplier);
-=======
-  const handleSuccess = (savedSupplier: Supplier) => {
-    onOpenChange(false);
-    onSuccess?.(savedSupplier);
->>>>>>> 21c09d4b
+
   };
 
   const handleCancel = () => {
