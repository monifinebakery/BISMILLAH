--- conflicted
+++ resolved
@@ -34,11 +34,8 @@
     <AlertDialogPrimitive.Content
       ref={ref}
       className={cn(
-<<<<<<< HEAD
         "fixed left-1/2 top-1/2 z-50 grid w-full max-w-lg -translate-x-1/2 -translate-y-1/2 gap-4 border bg-background py-4 sm:py-6 px-6 sm:px-8 duration-200 data-[state=open]:animate-in data-[state=closed]:animate-out data-[state=closed]:fade-out-0 data-[state=open]:fade-in-0 data-[state=closed]:zoom-out-95 data-[state=open]:zoom-in-95 rounded-xl max-h-[70vh] overflow-y-auto overflow-x-hidden shadow-xl",
-=======
-        "fixed left-1/2 top-1/2 z-50 grid w-full max-w-lg -translate-x-1/2 -translate-y-1/2 gap-4 border bg-background py-4 sm:py-6 px-6 sm:px-8 duration-200 data-[state=open]:animate-in data-[state=closed]:animate-out data-[state=closed]:fade-out-0 data-[state=open]:fade-in-0 data-[state=closed]:zoom-out-95 data-[state=open]:zoom-in-95 rounded-xl max-h-[70vh] overflow-auto shadow-xl",
->>>>>>> 03628b51
+
         className
       )}
       {...props}
