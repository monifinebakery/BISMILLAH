import React, {
  createContext,
  useContext,
  useEffect,
  useState,
  useCallback,
  useRef,
} from 'react';
import { supabase } from '@/integrations/supabase/client';
import { toast } from 'sonner';
import { useAuth } from '@/contexts/AuthContext';
import { AppUpdate, UpdateContextType } from './types';
import { UpdateNotification } from './UpdateNotification';
import type { RealtimeChannel } from '@supabase/supabase-js';

const UpdateContext = createContext<UpdateContextType | undefined>(undefined);

export const UpdateProvider: React.FC<{ children: React.ReactNode }> = ({ children }) => {
  const { user, isReady } = useAuth();
  const [latestUpdate, setLatestUpdate] = useState<AppUpdate | null>(null);
  const [unseenUpdates, setUnseenUpdates] = useState<AppUpdate[]>([]);
  const [hasUnseenUpdates, setHasUnseenUpdates] = useState(false);
  const [loading, setLoading] = useState(true);
  const seenUpdateIdsRef = useRef<Set<string>>(new Set());

  const fetchUpdates = useCallback(async () => {
    if (!user?.id || !isReady) {
      console.log('Skipping fetch: user.id or auth not ready', { userId: user?.id, isReady });
      setLoading(false);
      return;
    }

    try {
      setLoading(true);
      console.log('Fetching updates for user:', user.id);

      let isAdmin = false;
      try {
        const { data: isAdminData, error: adminError } = await supabase.rpc('is_user_admin');
        if (!adminError && isAdminData) isAdmin = true;
      } catch (adminCheckError) {
        console.warn('Could not check admin status, assuming non-admin:', adminCheckError);
      }

      let query = supabase.from('app_updates').select('*');
      if (isAdmin) {
        query = query.order('release_date', { ascending: false });
      } else {
        query = query.eq('is_active', true).order('release_date', { ascending: false });
      }

      const { data: updates, error: updatesError } = await query;
      if (updatesError) {
        console.error('Error fetching updates:', updatesError.message);
        setLatestUpdate(null);
        setUnseenUpdates([]);
        setHasUnseenUpdates(false);
        return;
      }

      if (!updates || updates.length === 0) {
        console.log('No updates found');
        setLatestUpdate(null);
        setUnseenUpdates([]);
        setHasUnseenUpdates(false);
        return;
      }

      let seenIdsSet = new Set<string>();
      try {
        const { data: seenData, error: seenError } = await supabase
          .from('user_seen_updates')
          .select('update_id')
          .eq('user_id', user.id);
        if (seenError) throw seenError;
        const ids = (seenData ?? []).map((s: { update_id: string }) => s.update_id);
        seenIdsSet = new Set(ids);
        setSeenUpdateIds(seenIdsSet);
      } catch (err) {
        const error = err as Error;
        console.error('Error fetching seen updates:', error.message);
        toast.error('Gagal memuat status pembaruan');
        setSeenUpdateIds(new Set());
      }

      setLatestUpdate(updates[0]);
<<<<<<< HEAD
      const newUnseen = updates.filter(update => !seenIdsSet.has(update.id));
=======
      const newUnseen = updates.filter(
        (update) => !seenUpdateIdsRef.current.has(update.id)
      );
>>>>>>> 4c48c074
      setUnseenUpdates(newUnseen);
      setHasUnseenUpdates(newUnseen.length > 0);

      if (!isAdmin && newUnseen.length > 0) {
        console.log('Triggering popup for all unseen updates:', newUnseen.map(u => u.title));
        setTimeout(() => showUpdateNotification(newUnseen), 1000); // Tampilkan semua unseen updates
      } else {
        console.log('No popup: Admin or no unseen updates');
      }
    } catch (error) {
      console.error('Error in fetchUpdates:', error);
      setTimeout(() => toast.error('Gagal memuat pembaruan terbaru'), 2000);
    } finally {
      setLoading(false);
    }
  }, [user?.id, isReady]);
<<<<<<< HEAD

  const markAsSeen = useCallback(async (updateId: string) => {
    if (!user?.id) return;

    try {
      const { error } = await supabase
        .from('user_seen_updates')
        .upsert(
          { user_id: user.id, update_id: updateId, seen_at: new Date().toISOString() },
          { onConflict: 'user_id,update_id' }
        );

      if (error) throw error;

      setSeenUpdateIds(prev => {
        const newSet = new Set(prev);
        newSet.add(updateId);
        return newSet;
      });

      setUnseenUpdates(prev => {
        const updated = prev.filter(update => update.id !== updateId);
        setHasUnseenUpdates(updated.length > 0);
        return updated;
      });

      console.log('Marked as seen:', updateId);
    } catch (error) {
      console.error('Error in markAsSeen:', error);
      toast.error('Gagal menandai pembaruan sebagai sudah dibaca');
    }
  }, [user?.id]);

  const markAllAsSeen = useCallback(async () => {
    if (!user?.id || unseenUpdates.length === 0) return;

    try {
      const updatesPayload = unseenUpdates.map(update => ({
        user_id: user.id,
        update_id: update.id,
        seen_at: new Date().toISOString(),
      }));

      const { error } = await supabase
        .from('user_seen_updates')
        .upsert(updatesPayload, { onConflict: 'user_id,update_id' });

      if (error) throw error;

      const newSeenIds = new Set(seenUpdateIds);
      unseenUpdates.forEach(update => newSeenIds.add(update.id));
      setSeenUpdateIds(newSeenIds);
      setUnseenUpdates([]);
      setHasUnseenUpdates(false);
      toast.success('Semua pembaruan telah ditandai sebagai sudah dibaca');
      console.log('Marked all as seen');
    } catch (error) {
      console.error('Error in markAllAsSeen:', error);
      toast.error('Gagal menandai semua pembaruan sebagai sudah dibaca');
    }
  }, [user?.id, unseenUpdates, seenUpdateIds]);
=======
>>>>>>> 4c48c074

  const showUpdateNotification = useCallback((updates: AppUpdate[]) => {
    try {
      toast.custom((t) => (
        <div className="max-w-md w-full bg-white border border-gray-200 rounded-lg shadow-lg p-4">
          <h3 className="font-bold text-lg text-gray-900 mb-2">Pembaruan Baru Tersedia</h3>
          <div className="space-y-4 max-h-64 overflow-y-auto">
            {updates.map((update) => (
              <div key={update.id} className="border-b border-gray-100 pb-2 last:border-b-0">
                <UpdateNotification update={update} onDismiss={() => {}} />
              </div>
            ))}
          </div>
          <button
            onClick={() => {
              markAllAsSeen();
              toast.dismiss(t);
            }}
            className="mt-4 w-full bg-blue-600 text-white py-2 rounded-lg hover:bg-blue-700 transition-colors"
          >
            Tutup & Tandai Semua Dibaca
          </button>
        </div>
      ), {
        duration: 20000, // Durasi lebih lama karena menampilkan banyak update
        position: 'top-right',
      });
      console.log('Notification shown for all unseen updates:', updates.map(u => u.title));
    } catch (error) {
      console.error('Error showing notification:', error);
    }
<<<<<<< HEAD
  }, [markAllAsSeen]);
=======
  }, []);

  const markAsSeen = useCallback(async (updateId: string) => {
    if (!user?.id) return;

    try {
      seenUpdateIdsRef.current.add(updateId);
      setUnseenUpdates(prev => prev.filter(update => update.id !== updateId));
      setHasUnseenUpdates(prev => {
        const newUnseen = unseenUpdates.filter(update => update.id !== updateId);
        return newUnseen.length > 0;
      });
      console.log('Marked as seen:', updateId);
    } catch (error) {
      console.error('Error in markAsSeen:', error);
    }
  }, [user?.id, unseenUpdates]);

  const markAllAsSeen = useCallback(async () => {
    if (!user?.id || unseenUpdates.length === 0) return;

    try {
      unseenUpdates.forEach(update => seenUpdateIdsRef.current.add(update.id));
      setUnseenUpdates([]);
      setHasUnseenUpdates(false);
      toast.success('Semua pembaruan telah ditandai sebagai sudah dibaca');
      console.log('Marked all as seen');
    } catch (error) {
      console.error('Error in markAllAsSeen:', error);
      toast.error('Gagal menandai semua pembaruan sebagai sudah dibaca');
    }
  }, [user?.id, unseenUpdates]);
>>>>>>> 4c48c074

  const refreshUpdates = useCallback(async () => {
    await fetchUpdates();
  }, [fetchUpdates]);

  useEffect(() => {
    if (user?.id && isReady) {
      console.log('Auth ready, fetching updates...', { userId: user.id });
      fetchUpdates();
    } else {
      setLoading(false);
      setLatestUpdate(null);
      setUnseenUpdates([]);
      setHasUnseenUpdates(false);
      seenUpdateIdsRef.current = new Set();
      console.log('Auth not ready or no user:', { userId: user?.id, isReady });
    }
  }, [user?.id, isReady, fetchUpdates]);

  useEffect(() => {
    if (!user?.id) return;

    let channel: RealtimeChannel | null = null;
    try {
      channel = supabase
        .channel('app_updates_changes')
        .on(
          'postgres_changes',
          { event: '*', schema: 'public', table: 'app_updates' },
          (payload) => {
            console.log('Real-time update received:', payload);
            setTimeout(() => fetchUpdates(), 500);
          }
        )
        .subscribe();
    } catch (error) {
      console.error('Error setting up real-time subscription:', error);
    }

    return () => {
      if (channel) {
        try {
          supabase.removeChannel(channel);
        } catch (error) {
          console.error('Error removing channel:', error);
        }
      }
    };
  }, [user?.id, fetchUpdates]);

  const contextValue: UpdateContextType = {
    latestUpdate,
    unseenUpdates,
    hasUnseenUpdates,
    markAsSeen,
    markAllAsSeen,
    refreshUpdates,
    loading,
  };

  return (
    <UpdateContext.Provider value={contextValue}>
      {children}
    </UpdateContext.Provider>
  );
};

export const useUpdates = () => {
  const context = useContext(UpdateContext);
  if (!context) {
    throw new Error('useUpdates must be used within UpdateProvider');
  }
  return context;
};<|MERGE_RESOLUTION|>--- conflicted
+++ resolved
@@ -84,13 +84,7 @@
       }
 
       setLatestUpdate(updates[0]);
-<<<<<<< HEAD
       const newUnseen = updates.filter(update => !seenIdsSet.has(update.id));
-=======
-      const newUnseen = updates.filter(
-        (update) => !seenUpdateIdsRef.current.has(update.id)
-      );
->>>>>>> 4c48c074
       setUnseenUpdates(newUnseen);
       setHasUnseenUpdates(newUnseen.length > 0);
 
@@ -107,7 +101,6 @@
       setLoading(false);
     }
   }, [user?.id, isReady]);
-<<<<<<< HEAD
 
   const markAsSeen = useCallback(async (updateId: string) => {
     if (!user?.id) return;
@@ -169,8 +162,6 @@
       toast.error('Gagal menandai semua pembaruan sebagai sudah dibaca');
     }
   }, [user?.id, unseenUpdates, seenUpdateIds]);
-=======
->>>>>>> 4c48c074
 
   const showUpdateNotification = useCallback((updates: AppUpdate[]) => {
     try {
@@ -202,43 +193,7 @@
     } catch (error) {
       console.error('Error showing notification:', error);
     }
-<<<<<<< HEAD
   }, [markAllAsSeen]);
-=======
-  }, []);
-
-  const markAsSeen = useCallback(async (updateId: string) => {
-    if (!user?.id) return;
-
-    try {
-      seenUpdateIdsRef.current.add(updateId);
-      setUnseenUpdates(prev => prev.filter(update => update.id !== updateId));
-      setHasUnseenUpdates(prev => {
-        const newUnseen = unseenUpdates.filter(update => update.id !== updateId);
-        return newUnseen.length > 0;
-      });
-      console.log('Marked as seen:', updateId);
-    } catch (error) {
-      console.error('Error in markAsSeen:', error);
-    }
-  }, [user?.id, unseenUpdates]);
-
-  const markAllAsSeen = useCallback(async () => {
-    if (!user?.id || unseenUpdates.length === 0) return;
-
-    try {
-      unseenUpdates.forEach(update => seenUpdateIdsRef.current.add(update.id));
-      setUnseenUpdates([]);
-      setHasUnseenUpdates(false);
-      toast.success('Semua pembaruan telah ditandai sebagai sudah dibaca');
-      console.log('Marked all as seen');
-    } catch (error) {
-      console.error('Error in markAllAsSeen:', error);
-      toast.error('Gagal menandai semua pembaruan sebagai sudah dibaca');
-    }
-  }, [user?.id, unseenUpdates]);
->>>>>>> 4c48c074
-
   const refreshUpdates = useCallback(async () => {
     await fetchUpdates();
   }, [fetchUpdates]);
