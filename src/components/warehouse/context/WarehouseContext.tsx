// ===== FIXED WarehouseContext.tsx dengan proper mutation handling =====
// src/components/warehouse/WarehouseContext.tsx
import React, { createContext, useContext, useRef } from 'react';
import { useQuery, useMutation, useQueryClient } from '@tanstack/react-query';
import { toast } from 'sonner';
import { logger } from '@/utils/logger';

// Dependencies
import { useAuth } from '@/contexts/AuthContext';
import { useActivity } from '@/contexts/ActivityContext';
import { useNotification } from '@/contexts/NotificationContext';
import { createNotificationHelper } from '@/utils/notificationHelpers';

// Services
import { warehouseApi } from '../services/warehouseApi';

// Types - ✅ FIXED: Remove unused BahanBaku import
import type { BahanBakuFrontend } from '../types';

// Query keys
const warehouseQueryKeys = {
  all: ['warehouse'] as const,
  list: () => [...warehouseQueryKeys.all, 'list'] as const,
  item: (id: string) => [...warehouseQueryKeys.all, 'item', id] as const,
  analysis: () => [...warehouseQueryKeys.all, 'analysis'] as const,
} as const;

// Enhanced context interface
interface WarehouseContextType {
  // Data
  bahanBaku: BahanBakuFrontend[];
  loading: boolean;
  error: Error | null;
  isConnected: boolean;
  isBulkDeleting: boolean;
  lastUpdated?: Date;
  
  // Actions
  addBahanBaku: (bahan: Omit<BahanBakuFrontend, 'id' | 'createdAt' | 'updatedAt' | 'userId'>) => Promise<boolean>;
  updateBahanBaku: (id: string, updates: Partial<BahanBakuFrontend>) => Promise<boolean>;
  deleteBahanBaku: (id: string) => Promise<boolean>;
  bulkDeleteBahanBaku: (ids: string[]) => Promise<boolean>;
  refreshData: () => Promise<void>;
  
  // Utilities
  getBahanBakuByName: (nama: string) => BahanBakuFrontend | undefined;
  reduceStok: (nama: string, jumlah: number) => Promise<boolean>;
  
  // Analysis
  getLowStockItems: () => BahanBakuFrontend[];
  getOutOfStockItems: () => BahanBakuFrontend[];
  getExpiringItems: (days?: number) => BahanBakuFrontend[];

  // ✅ FIXED: Proper refetch type from useQuery
  refetch: () => Promise<any>;
  isRefetching: boolean;
}

const WarehouseContext = createContext<WarehouseContextType | undefined>(undefined);

interface WarehouseProviderProps {
  children: React.ReactNode;
  enableDebugLogs?: boolean;
}

// API functions
const fetchWarehouseData = async (userId?: string): Promise<BahanBakuFrontend[]> => {
  try {
    logger.debug('🔄 fetchWarehouseData called for userId:', userId);
    
    const service = await warehouseApi.createService('crud', {
      userId,
      enableDebugLogs: import.meta.env.DEV
    });
    
    const items = await service.fetchBahanBaku();
    logger.debug('📊 fetchWarehouseData received items:', items.length);
    
    // Transform to frontend format and ensure proper types
    const transformedItems = items.map((item: any) => ({
      ...item,
      stok: Number(item.stok) || 0,
      minimum: Number(item.minimum) || 0,
      harga: Number(item.harga) || 0,
      jumlahBeliKemasan: item.jumlahBeliKemasan ? Number(item.jumlahBeliKemasan) : undefined,
      hargaTotalBeliKemasan: item.hargaTotalBeliKemasan ? Number(item.hargaTotalBeliKemasan) : undefined,
    }));
    
    logger.debug('✅ fetchWarehouseData transformed items:', transformedItems.length);
    return transformedItems;
  } catch (error) {
    logger.error('❌ fetchWarehouseData failed:', error);
    throw error;
  }
};

const createWarehouseItem = async (item: Omit<BahanBakuFrontend, 'id' | 'createdAt' | 'updatedAt' | 'userId'>, userId?: string): Promise<boolean> => {
  try {
    logger.debug('🔄 createWarehouseItem called:', { item, userId });
    
    const service = await warehouseApi.createService('crud', {
      userId,
      enableDebugLogs: import.meta.env.DEV
    });
    
    const result = await service.addBahanBaku(item);
    logger.debug('📊 createWarehouseItem result:', result);
    return result;
  } catch (error) {
    logger.error('❌ createWarehouseItem failed:', error);
    throw error;
  }
};

const updateWarehouseItem = async ({ id, updates, userId }: { id: string; updates: Partial<BahanBakuFrontend>; userId?: string }): Promise<boolean> => {
  try {
    logger.info('🔄 updateWarehouseItem called:', { id, updates, userId });
    logger.debug('📦 Package updates:', {
      jumlahBeliKemasan: updates.jumlahBeliKemasan,
      isiPerKemasan: updates.isiPerKemasan,
      satuanKemasan: updates.satuanKemasan,
      hargaTotalBeliKemasan: updates.hargaTotalBeliKemasan
    });
    
    const service = await warehouseApi.createService('crud', {
      userId,
      enableDebugLogs: import.meta.env.DEV
    });
    
    const result = await service.updateBahanBaku(id, updates);
    logger.info('📊 updateWarehouseItem result:', result);
    return result;
  } catch (error) {
    logger.error('❌ updateWarehouseItem failed:', error);
    throw error;
  }
};

const deleteWarehouseItem = async (id: string, userId?: string): Promise<boolean> => {
  try {
    logger.debug('🔄 deleteWarehouseItem called:', { id, userId });
    
    const service = await warehouseApi.createService('crud', {
      userId,
      enableDebugLogs: import.meta.env.DEV
    });
    
    const result = await service.deleteBahanBaku(id);
    logger.debug('📊 deleteWarehouseItem result:', result);
    return result;
  } catch (error) {
    logger.error('❌ deleteWarehouseItem failed:', error);
    throw error;
  }
};

const bulkDeleteWarehouseItems = async (ids: string[], userId?: string): Promise<boolean> => {
  try {
    logger.debug('🔄 bulkDeleteWarehouseItems called:', { ids, userId });
    
    const service = await warehouseApi.createService('crud', {
      userId,
      enableDebugLogs: import.meta.env.DEV
    });
    
    const result = await service.bulkDeleteBahanBaku(ids);
    logger.debug('📊 bulkDeleteWarehouseItems result:', result);
    return result;
  } catch (error) {
    logger.error('❌ bulkDeleteWarehouseItems failed:', error);
    throw error;
  }
};

/**
 * ✅ FIXED: Warehouse Context Provider with proper mutation handling
 */
export const WarehouseProvider: React.FC<WarehouseProviderProps> = ({ 
  children, 
  enableDebugLogs = true 
}) => {
  const providerId = useRef(`WarehouseProvider-${Date.now()}`);
  const queryClient = useQueryClient();

  // Dependencies
  const { user } = useAuth();
  const { addActivity } = useActivity();
  const { addNotification } = useNotification();

  // ✅ FIXED: Live connection status tracking
  const [isConnected, setIsConnected] = React.useState(navigator.onLine);
  React.useEffect(() => {
    const handleOnline = () => setIsConnected(true);
    const handleOffline = () => setIsConnected(false);
    
    window.addEventListener('online', handleOnline);
    window.addEventListener('offline', handleOffline);
    
    return () => {
      window.removeEventListener('online', handleOnline);
      window.removeEventListener('offline', handleOffline);
    };
  }, []);

  if (enableDebugLogs) {
    logger.debug(`[${providerId.current}] 🏗️ Context rendering with useQuery`);
  }

  // useQuery for warehouse data
  const {
    data: bahanBaku = [],
    isLoading: loading,
    error,
    refetch,
    isRefetching,
    dataUpdatedAt,
  } = useQuery({
    queryKey: warehouseQueryKeys.list(),
    queryFn: () => fetchWarehouseData(user?.id),
    enabled: !!user,
    staleTime: 2 * 60 * 1000, // 2 minutes
    // ✅ FIXED: Simplified retry logic for better error handling
    retry: (failureCount, err: any) => {
      const code = Number(err?.code || err?.status || 0);
      if (code >= 400 && code < 500) return false; // Don't retry client errors
      return failureCount < 1; // Only 1 retry for other errors
    },
  });

  // ✅ FIXED: Mutations with proper error handling and return values
  const createMutation = useMutation({
    mutationFn: (item: Omit<BahanBakuFrontend, 'id' | 'createdAt' | 'updatedAt' | 'userId'>) => 
      createWarehouseItem(item, user?.id),
    onSuccess: (success, item) => {
      if (success) {
        queryClient.invalidateQueries({ queryKey: warehouseQueryKeys.list() });
        addActivity({
          title: 'Bahan Baku Ditambahkan',
          description: `${item.nama} telah ditambahkan ke gudang.`,
          type: 'stok',
        });
        toast.success(`Bahan baku "${item.nama}" berhasil ditambahkan`);
      } else {
        toast.error('Gagal menambahkan bahan baku');
      }
    },
    onError: (error: Error, item) => {
      const errorMsg = `Gagal menambahkan "${item.nama}": ${error.message}`;
      addNotification(createNotificationHelper.systemError(errorMsg));
      toast.error(errorMsg);
    },
  });

  const updateMutation = useMutation({
    mutationFn: ({ id, updates }: { id: string; updates: Partial<BahanBakuFrontend> }) => 
      updateWarehouseItem({ id, updates, userId: user?.id }),
    onSuccess: (success, { updates }) => {
      if (success) {
        queryClient.invalidateQueries({ queryKey: warehouseQueryKeys.list() });
        toast.success('Bahan baku berhasil diperbarui');
        logger.info('✅ Update mutation successful');
      } else {
        toast.error('Gagal memperbarui bahan baku');
        logger.error('❌ Update mutation returned false');
      }
    },
    onError: (error: Error, { updates }) => {
      const errorMsg = `Gagal memperbarui bahan baku: ${error.message}`;
      toast.error(errorMsg);
      logger.error('❌ Update mutation error:', error);
    },
  });

  const deleteMutation = useMutation({
    mutationFn: (id: string) => deleteWarehouseItem(id, user?.id),
    onSuccess: (success) => {
      if (success) {
        queryClient.invalidateQueries({ queryKey: warehouseQueryKeys.list() });
        toast.success('Bahan baku berhasil dihapus');
      } else {
        toast.error('Gagal menghapus bahan baku');
      }
    },
    onError: (error: Error) => {
      const errorMsg = `Gagal menghapus bahan baku: ${error.message}`;
      toast.error(errorMsg);
    },
  });

  const bulkDeleteMutation = useMutation({
    mutationFn: (ids: string[]) => bulkDeleteWarehouseItems(ids, user?.id),
    onSuccess: (success, ids) => {
      if (success) {
        queryClient.invalidateQueries({ queryKey: warehouseQueryKeys.list() });
        toast.success(`${ids.length} item berhasil dihapus`);
      } else {
        toast.error('Gagal menghapus bahan baku');
      }
    },
    onError: (error: Error) => {
      const errorMsg = `Gagal menghapus bahan baku: ${error.message}`;
      toast.error(errorMsg);
    },
  });

  // ✅ FIXED: CRUD operations with proper async handling (stabilized with useCallback)
  const addBahanBaku = React.useCallback(async (bahan: OmitBahanBakuFrontend, 'id' | 'createdAt' | 'updatedAt' | 'userId'): Promiseboolean => {
    try {
      logger.debug(`[${providerId.current}] 🎯 addBahanBaku called:`, bahan);
      const result = await createMutation.mutateAsync(bahan);
      logger.debug(`[${providerId.current}] 📊 addBahanBaku result:`, result);
      return result;
    } catch (error) {
      logger.error(`[${providerId.current}] ❌ addBahanBaku failed:`, error);
      return false;
    }
  }, [createMutation]);

  const updateBahanBaku = React.useCallback(async (id: string, updates: PartialBahanBakuFrontend): Promiseboolean => {
    try {
      logger.info(`[${providerId.current}] 🎯 updateBahanBaku called:`, { id, updates });
      const result = await updateMutation.mutateAsync({ id, updates });
      logger.info(`[${providerId.current}] 📊 updateBahanBaku result:`, result);
      return result;
    } catch (error) {
      logger.error(`[${providerId.current}] ❌ updateBahanBaku failed:`, error);
      return false;
    }
  }, [updateMutation]);

  const deleteBahanBaku = React.useCallback(async (id: string): Promiseboolean => {
    try {
      logger.debug(`[${providerId.current}] 🎯 deleteBahanBaku called:`, { id });
      const result = await deleteMutation.mutateAsync(id);
      logger.debug(`[${providerId.current}] 📊 deleteBahanBaku result:`, result);
      return result;
    } catch (error) {
      logger.error(`[${providerId.current}] ❌ deleteBahanBaku failed:`, error);
      return false;
    }
  }, [deleteMutation]);

  const bulkDeleteBahanBaku = React.useCallback(async (ids: string[]): Promiseboolean => {
    try {
      logger.debug(`[${providerId.current}] 🎯 bulkDeleteBahanBaku called:`, { ids });
      const result = await bulkDeleteMutation.mutateAsync(ids);
      logger.debug(`[${providerId.current}] 📊 bulkDeleteBahanBaku result:`, result);
      return result;
    } catch (error) {
      logger.error(`[${providerId.current}] ❌ bulkDeleteBahanBaku failed:`, error);
      return false;
    }
  }, [bulkDeleteMutation]);

  const refreshData = React.useCallback(async (): Promisevoid => {
    logger.debug(`[${providerId.current}] 🔄 refreshData called`);
    await refetch();
  }, [refetch]);

  // Utility functions
  const getBahanBakuByName = React.useCallback((nama: string): BahanBakuFrontend | undefined => {
    if (!nama || typeof nama !== 'string') return undefined;
    return bahanBaku.find(bahan => bahan.nama.toLowerCase() === nama.toLowerCase());
  }, [bahanBaku]);

  const reduceStok = React.useCallback(async (nama: string, jumlah: number): Promiseboolean => {
    try {
      const service = await warehouseApi.createService('crud', {
        userId: user?.id,
        enableDebugLogs
      });
      
      const success = await service.reduceStok(nama, jumlah, bahanBaku);
      if (success) {
        await refetch(); // Refresh using useQuery
      }
      return success;
    } catch (error) {
      logger.error(`[${providerId.current}] Reduce stock failed:`, error);
      return false;
    }
  }, [user?.id, enableDebugLogs, bahanBaku, refetch]);

  // Analysis functions
  const getLowStockItems = React.useCallback((): BahanBakuFrontend[] => {
    return bahanBaku.filter(item => Number(item.stok) = Number(item.minimum));
  }, [bahanBaku]);

  const getOutOfStockItems = React.useCallback((): BahanBakuFrontend[] => {
    return bahanBaku.filter(item => Number(item.stok) === 0);
  }, [bahanBaku]);

  const getExpiringItems = React.useCallback((days: number = 30): BahanBakuFrontend[] => {
    const threshold = new Date();
    threshold.setDate(threshold.getDate() + days);
    
    return bahanBaku.filter(item => {
      if (!item.expiry) return false;
      const expiryDate = new Date(item.expiry);
      return expiryDate = threshold  expiryDate  new Date();
    });
<<<<<<< HEAD
  }, [bahanBaku]);

  // ✅ ENHANCED: Context value with proper types (memoized)
  const contextValue: WarehouseContextType = React.useMemo(() => ({
=======
  };

  // ✅ ENHANCED: Context value with proper types
  const contextValue: WarehouseContextType = {
>>>>>>> 175a64d6
    // Data
    bahanBaku,
    loading,
    error: error as Error | null,
    isConnected,
    isBulkDeleting: bulkDeleteMutation.isPending,
    lastUpdated: dataUpdatedAt ? new Date(dataUpdatedAt) : undefined,
    
    // Actions
    addBahanBaku,
    updateBahanBaku,
    deleteBahanBaku,
    bulkDeleteBahanBaku,
    refreshData,
    
    // Utilities
    getBahanBakuByName,
    reduceStok,
    
    // Analysis
    getLowStockItems,
    getOutOfStockItems,
    getExpiringItems,

    // ✅ FIXED: Proper refetch type and value
<<<<<<< HEAD
    refetch,
    isRefetching,
  }), [
    bahanBaku,
    loading,
    error,
    isConnected,
    bulkDeleteMutation.isPending,
    dataUpdatedAt,
    addBahanBaku,
    updateBahanBaku,
    deleteBahanBaku,
    bulkDeleteBahanBaku,
    refreshData,
    getBahanBakuByName,
    reduceStok,
    getLowStockItems,
    getOutOfStockItems,
    getExpiringItems,
=======
>>>>>>> 175a64d6
    refetch,
    isRefetching,
  ]);

  // ✅ DEBUG: Log context state changes
  React.useEffect(() => {
    logger.debug(`[${providerId.current}] 📊 Context state:`, {
      bahanBakuCount: bahanBaku.length,
      loading,
      hasError: !!error,
      isConnected,
      isBulkDeleting: bulkDeleteMutation.isPending,
      mutations: {
        create: createMutation.isPending,
        update: updateMutation.isPending,
        delete: deleteMutation.isPending,
        bulkDelete: bulkDeleteMutation.isPending,
      }
    });
  }, [bahanBaku.length, loading, error, isConnected, createMutation.isPending, updateMutation.isPending, deleteMutation.isPending, bulkDeleteMutation.isPending]);

  return (
    <WarehouseContext.Provider value={contextValue}>
      {children}
    </WarehouseContext.Provider>
  );
};

/**
 * Hook to use Warehouse Context
 */
export const useWarehouseContext = (): WarehouseContextType => {
  const context = useContext(WarehouseContext);
  if (context === undefined) {
    throw new Error('useWarehouseContext must be used within a WarehouseProvider');
  }
  return context;
};

// Backward compatibility exports
export const BahanBakuProvider = WarehouseProvider;
export const useBahanBaku = useWarehouseContext;
export type BahanBakuContextType = WarehouseContextType;

export default WarehouseProvider;<|MERGE_RESOLUTION|>--- conflicted
+++ resolved
@@ -399,17 +399,11 @@
       const expiryDate = new Date(item.expiry);
       return expiryDate = threshold  expiryDate  new Date();
     });
-<<<<<<< HEAD
   }, [bahanBaku]);
 
   // ✅ ENHANCED: Context value with proper types (memoized)
   const contextValue: WarehouseContextType = React.useMemo(() => ({
-=======
-  };
-
-  // ✅ ENHANCED: Context value with proper types
-  const contextValue: WarehouseContextType = {
->>>>>>> 175a64d6
+
     // Data
     bahanBaku,
     loading,
@@ -435,7 +429,7 @@
     getExpiringItems,
 
     // ✅ FIXED: Proper refetch type and value
-<<<<<<< HEAD
+
     refetch,
     isRefetching,
   }), [
@@ -455,8 +449,6 @@
     getLowStockItems,
     getOutOfStockItems,
     getExpiringItems,
-=======
->>>>>>> 175a64d6
     refetch,
     isRefetching,
   ]);
