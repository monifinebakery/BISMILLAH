--- conflicted
+++ resolved
@@ -275,13 +275,8 @@
           filter: `user_id=eq.${user.id}`
         },
         (payload) => {
-<<<<<<< HEAD
           if (isDebugMode) logger.debug('🔄 Purchase updated:', payload);
           // Invalidate warehouse data when purchases are updated (status changes)
-=======
-          console.log('🔄 Purchase changed:', payload);
-          // Invalidate warehouse data when purchases are inserted, updated, or deleted
->>>>>>> 70956132
           queryClient.invalidateQueries({ queryKey: warehouseQueryKeys.list() });
         }
       )
