--- conflicted
+++ resolved
@@ -47,11 +47,6 @@
   'min_stock': 'minimum',
   'min': 'minimum',
   'reorder_point': 'minimum',
-<<<<<<< HEAD
-
-  
-=======
->>>>>>> 8e7bcbba
 };
 
 export const requiredFields: (keyof BahanBakuImport)[] = [
@@ -60,11 +55,7 @@
   'supplier',
   'satuan',
   'stok',
-<<<<<<< HEAD
-  'minimum'
-=======
   'minimum',
->>>>>>> 8e7bcbba
 ];
 
 export const validate = (data: any): string[] => {
