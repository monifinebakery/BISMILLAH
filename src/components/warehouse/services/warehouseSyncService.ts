// src/components/warehouse/services/warehouseSyncService.ts
// Manual warehouse synchronization and WAC recalculation service

import { supabase } from '@/integrations/supabase/client';
import { logger } from '@/utils/logger';
import type { BahanBakuFrontend } from '../types';
import type { Purchase } from '@/components/purchase/types/purchase.types';

/**
 * Calculate new Weighted Average Cost (WAC)
 * Handles both addition and subtraction of stock (qty can be negative)
 */
export const calculateNewWac = (
  oldWac: number = 0,
  oldStock: number = 0,
  qty: number = 0,
  unitPrice: number = 0
): number => {
  const previousValue = (Number(oldStock) || 0) * (Number(oldWac) || 0);
  const deltaValue = (Number(qty) || 0) * (Number(unitPrice) || 0);
  const newStock = (Number(oldStock) || 0) + (Number(qty) || 0);

  if (newStock <= 0) return 0;
  return (previousValue + deltaValue) / newStock;
};

/**
 * Apply a completed purchase to warehouse stock and WAC
 */
export const applyPurchaseToWarehouse = async (purchase: Purchase) => {
  console.log('🔄 [WAREHOUSE SYNC] Starting applyPurchaseToWarehouse for purchase:', purchase.id);
  console.log('🔄 [WAREHOUSE SYNC] Purchase items:', purchase.items);
  
  if (!purchase || !Array.isArray(purchase.items)) {
    console.warn('⚠️ [WAREHOUSE SYNC] Invalid purchase data:', { purchase, items: purchase?.items });
    return;
  }

  for (const item of purchase.items) {
    const itemId =
      (item as any).bahanBakuId || (item as any).bahan_baku_id || (item as any).id;
    const qty = Number((item as any).kuantitas ?? (item as any).jumlah ?? 0);
    const unitPrice = Number(
      (item as any).hargaSatuan ??
      (item as any).harga_per_satuan ??
      (item as any).harga_satuan ??
      0
    );

    console.log('🔄 [WAREHOUSE SYNC] Processing item:', { itemId, qty, unitPrice, rawItem: item });

    if (!itemId || qty <= 0) {
      console.warn('⚠️ [WAREHOUSE SYNC] Skipping invalid item:', { itemId, qty, unitPrice });
      continue;
    }

    const { data: existing, error: fetchError } = await supabase
      .from('bahan_baku')
      .select('id, stok, harga_rata_rata, harga_satuan')
      .eq('id', itemId)
      .eq('user_id', purchase.userId)
      .single();

    if (fetchError) {
      console.error('❌ [WAREHOUSE SYNC] Error fetching existing item:', fetchError);
    }

    const oldStock = existing?.stok ?? 0;
    const oldWac = existing?.harga_rata_rata ?? existing?.harga_satuan ?? 0;
    const newStock = oldStock + qty;
    const newWac = calculateNewWac(oldWac, oldStock, qty, unitPrice);

    console.log('🔄 [WAREHOUSE SYNC] Stock calculation:', {
      itemId,
      oldStock,
      qty,
      newStock,
      oldWac,
      unitPrice,
      newWac,
      existing
    });

    if (existing) {
      console.log('🔄 [WAREHOUSE SYNC] Updating existing item:', itemId);
      const { error: updateError } = await supabase
        .from('bahan_baku')
        .update({
          stok: newStock,
          harga_rata_rata: newWac,
          harga_satuan: unitPrice,
          updated_at: new Date().toISOString()
        })
        .eq('id', itemId)
        .eq('user_id', purchase.userId);
      
      if (updateError) {
        console.error('❌ [WAREHOUSE SYNC] Error updating item:', updateError);
      } else {
        console.log('✅ [WAREHOUSE SYNC] Successfully updated item:', itemId);
      }
    } else {
      console.log('🔄 [WAREHOUSE SYNC] Creating new item:', itemId);
      const { error: insertError } = await supabase.from('bahan_baku').insert({
        id: itemId,
        user_id: purchase.userId,
        nama: (item as any).nama ?? (item as any).namaBarang ?? '',
        kategori: (item as any).kategori ?? '',
        stok: qty,
        satuan: (item as any).satuan ?? '',
        minimum: 0,
        harga_satuan: unitPrice,
        harga_rata_rata: unitPrice,
        supplier: (purchase as any).supplier ?? null,
        created_at: new Date().toISOString(),
        updated_at: new Date().toISOString()
      });
      
      if (insertError) {
        console.error('❌ [WAREHOUSE SYNC] Error creating item:', insertError);
      } else {
        console.log('✅ [WAREHOUSE SYNC] Successfully created item:', itemId);
      }
    }
  }
  
  console.log('✅ [WAREHOUSE SYNC] Completed applyPurchaseToWarehouse for purchase:', purchase.id);
};

/**
 * Reverse a purchase from warehouse stock and WAC
 * Used when a purchase is cancelled or deleted
 */
export const reversePurchaseFromWarehouse = async (purchase: Purchase) => {
  if (!purchase || !Array.isArray(purchase.items)) return;

  for (const item of purchase.items) {
    const itemId =
      (item as any).bahanBakuId || (item as any).bahan_baku_id || (item as any).id;
    const qty = Number((item as any).kuantitas ?? (item as any).jumlah ?? 0);
    const unitPrice = Number(
      (item as any).hargaSatuan ??
      (item as any).harga_per_satuan ??
      (item as any).harga_satuan ??
      0
    );

    if (!itemId || qty <= 0) continue;

    const { data: existing, error } = await supabase
      .from('bahan_baku')
      .select('id, stok, harga_rata_rata, harga_satuan')
      .eq('id', itemId)
      .eq('user_id', purchase.userId)
      .single();

    if (error || !existing) continue;

    const oldStock = existing.stok ?? 0;
    const oldWac = existing.harga_rata_rata ?? existing.harga_satuan ?? 0;
    const newStock = Math.max(0, oldStock - qty);
    const newWac = newStock > 0 ? calculateNewWac(oldWac, oldStock, -qty, unitPrice) : 0;

    await supabase
      .from('bahan_baku')
      .update({
        stok: newStock,
        harga_rata_rata: newWac,
        updated_at: new Date().toISOString()
      })
      .eq('id', itemId)
      .eq('user_id', purchase.userId);
  }
};

export interface SyncResult {
  itemId: string;
  itemName: string;
  oldWac?: number;
  newWac?: number;
  oldStock?: number;
  newStock?: number;
  status: 'success' | 'error' | 'skipped';
  message: string;
}

export interface SyncSummary {
  totalItems: number;
  successful: number;
  failed: number;
  skipped: number;
  results: SyncResult[];
  duration: number;
}

export interface WarehouseConsistencyCheck {
  itemId: string;
  itemName: string;
  issues: string[];
  severity: 'low' | 'medium' | 'high';
  suggestions: string[];
}

export class WarehouseSyncService {
  private userId: string;

  constructor(userId: string) {
    this.userId = userId;
  }

  /**
   * Manually recalculate WAC for all warehouse items
   * This manually calculates warehouse consistency
   */
  async recalculateAllWAC(): Promise<SyncSummary> {
    const startTime = Date.now();
    const results: SyncResult[] = [];

    try {
      logger.info('Starting manual WAC recalculation for user:', this.userId);

      // Get all warehouse items
      const { data: warehouseItems, error: warehouseError } = await supabase
        .from('bahan_baku')
        .select('*')
        .eq('user_id', this.userId);

      if (warehouseError) throw warehouseError;

      // Get all completed purchases
      const { data: purchases, error: purchaseError } = await supabase
        .from('purchases')
        .select('items')
        .eq('user_id', this.userId)
        .eq('status', 'completed');

      if (purchaseError) throw purchaseError;

      // Process each warehouse item
      for (const item of warehouseItems || []) {
        try {
          const oldWac = item.harga_rata_rata || 0;
          
          // Calculate new WAC from purchase history
          let totalQuantity = 0;
          let totalValue = 0;

          purchases?.forEach(purchase => {
            if (purchase.items && Array.isArray(purchase.items)) {
              purchase.items.forEach((purchaseItem: any) => {
                if (purchaseItem.bahan_baku_id === item.id) {
                  const qty = Number(purchaseItem.jumlah || 0);
                  const price = Number(purchaseItem.harga_per_satuan || 0);
                  totalQuantity += qty;
                  totalValue += qty * price;
                }
              });
            }
          });

          const newWac = totalQuantity > 0 ? totalValue / totalQuantity : item.harga_satuan;

          // Update the item with new WAC if it changed
          if (Math.abs(newWac - oldWac) > 0.01) {
            const { error: updateError } = await supabase
              .from('bahan_baku')
              .update({
                harga_rata_rata: newWac,
                updated_at: new Date().toISOString()
              })
              .eq('id', item.id)
              .eq('user_id', this.userId);

            if (updateError) throw updateError;

            results.push({
              itemId: item.id,
              itemName: item.nama,
              oldWac,
              newWac,
              status: 'success',
              message: `WAC updated from ${oldWac} to ${newWac}`
            });
          } else {
            results.push({
              itemId: item.id,
              itemName: item.nama,
              oldWac,
              newWac,
              status: 'skipped',
              message: 'WAC unchanged'
            });
          }
        } catch (itemError) {
          results.push({
            itemId: item.id,
            itemName: item.nama,
            status: 'error',
            message: itemError instanceof Error ? itemError.message : 'Unknown error'
          });
        }
      }

      const duration = Date.now() - startTime;
      const summary: SyncSummary = {
        totalItems: results.length,
        successful: results.filter(r => r.status === 'success').length,
        failed: results.filter(r => r.status === 'error').length,
        skipped: results.filter(r => r.status === 'skipped').length,
        results,
        duration
      };

      logger.info('Manual WAC recalculation completed', summary);
      return summary;

    } catch (error) {
      logger.error('Error during WAC recalculation:', error);
      
      const duration = Date.now() - startTime;
      return {
        totalItems: 0,
        successful: 0,
        failed: 1,
        skipped: 0,
        results: [{
          itemId: 'error',
          itemName: 'System Error',
          status: 'error',
          message: error instanceof Error ? error.message : 'Unknown error occurred'
        }],
        duration
      };
    }
  }

  /**
   * Check warehouse data consistency and identify potential issues
   */
  async checkWarehouseConsistency(): Promise<WarehouseConsistencyCheck[]> {
    const issues: WarehouseConsistencyCheck[] = [];

    try {
      // Get all warehouse items
      const { data: warehouseItems, error: warehouseError } = await supabase
        .from('bahan_baku')
        .select('*')
        .eq('user_id', this.userId);

      if (warehouseError) throw warehouseError;

      // Get all completed purchases
      const { data: purchases, error: purchaseError } = await supabase
        .from('purchases')
        .select('id, items, total_nilai, status')
        .eq('user_id', this.userId)
        .eq('status', 'completed');

      if (purchaseError) throw purchaseError;

      // Check each warehouse item for consistency issues
      for (const item of warehouseItems || []) {
        const itemIssues: string[] = [];
        const suggestions: string[] = [];
        let severity: 'low' | 'medium' | 'high' = 'low';

        // Check for negative stock
        if (item.stok < 0) {
          itemIssues.push('Stok negatif');
          suggestions.push('Periksa transaksi yang menyebabkan stok negatif');
          severity = 'high';
        }

        // Check for missing WAC when there should be purchase history
        const itemPurchases = purchases?.filter(p => 
          p.items && Array.isArray(p.items) && 
          p.items.some((i: any) => i.bahan_baku_id === item.id)
        ) || [];

        if (itemPurchases.length > 0 && !item.harga_rata_rata) {
          itemIssues.push('Tidak memiliki harga rata-rata meski ada riwayat pembelian');
          suggestions.push('Jalankan recalculate WAC untuk item ini');
          severity = 'medium';
        }

        // Check for significant difference between WAC and unit price
        if (item.harga_rata_rata && item.harga_satuan) {
          const priceDiff = Math.abs(item.harga_rata_rata - item.harga_satuan);
          const percentDiff = priceDiff / item.harga_satuan;
          
          if (percentDiff > 1.0) { // > 100% difference
<<<<<<< HEAD
=======

>>>>>>> f966e6ec
            itemIssues.push(`Harga rata-rata sangat berbeda dari harga satuan (${(percentDiff * 100).toFixed(1)}%)`);
            suggestions.push('Periksa data pembelian atau update harga satuan');
            severity = 'medium';
          }
        }

        // Check for items with stock but no minimum stock setting
        if (item.stok > 0 && item.minimum === 0) {
          itemIssues.push('Tidak memiliki minimum stock');
          suggestions.push('Set minimum stock untuk kontrol inventory');
          severity = 'low';
        }

        // Check for expired items
        if (item.tanggal_kadaluwarsa) {
          const expiryDate = new Date(item.tanggal_kadaluwarsa);
          const now = new Date();
          
          if (expiryDate < now && item.stok > 0) {
            itemIssues.push('Item sudah kadaluarsa tapi masih ada stock');
            suggestions.push('Periksa dan buang stock yang kadaluarsa');
            severity = 'high';
          }
        }

        // Check for orphaned items (no purchase history but have stock)
        if (item.stok > 0 && itemPurchases.length === 0) {
          itemIssues.push('Memiliki stok tapi tidak ada riwayat pembelian');
          suggestions.push('Periksa data manual atau buat adjustment entry');
          severity = 'low';
        }

        if (itemIssues.length > 0) {
          issues.push({
            itemId: item.id,
            itemName: item.nama,
            issues: itemIssues,
            severity,
            suggestions
          });
        }
      }

      logger.info(`Warehouse consistency check completed. Found ${issues.length} items with issues.`);

    } catch (error) {
      logger.error('Error during consistency check:', error);
      issues.push({
        itemId: 'system-error',
        itemName: 'System Error',
        issues: ['Gagal melakukan consistency check'],
        severity: 'high',
        suggestions: ['Periksa koneksi database dan coba lagi']
      });
    }

    return issues;
  }

  /**
   * Fix specific warehouse item by recalculating its WAC
   */
  async fixWarehouseItem(itemId: string): Promise<SyncResult> {
    try {
      logger.info('Fixing warehouse item:', itemId);

      // Get current item data
      const { data: currentItem, error: itemError } = await supabase
        .from('bahan_baku')
        .select('*')
        .eq('id', itemId)
        .eq('user_id', this.userId)
        .single();

      if (itemError || !currentItem) {
        return {
          itemId,
          itemName: 'Unknown',
          status: 'error',
          message: 'Item tidak ditemukan'
        };
      }

      const oldWac = currentItem.harga_rata_rata;

      // Calculate new WAC from purchase history
      const { data: purchases, error: purchaseError } = await supabase
        .from('purchases')
        .select('items')
        .eq('user_id', this.userId)
        .eq('status', 'completed');

      if (purchaseError) {
        throw purchaseError;
      }

      let totalQuantity = 0;
      let totalValue = 0;

      // Process all purchases to find this item
      purchases?.forEach(purchase => {
        if (purchase.items && Array.isArray(purchase.items)) {
          purchase.items.forEach((item: any) => {
            if (item.bahan_baku_id === itemId) {
              const qty = Number(item.jumlah || 0);
              const price = Number(item.harga_per_satuan || 0);
              totalQuantity += qty;
              totalValue += qty * price;
            }
          });
        }
      });

      const newWac = totalQuantity > 0 ? totalValue / totalQuantity : currentItem.harga_satuan;

      // Update the item with new WAC
      const { error: updateError } = await supabase
        .from('bahan_baku')
        .update({ 
          harga_rata_rata: newWac,
          updated_at: new Date().toISOString()
        })
        .eq('id', itemId)
        .eq('user_id', this.userId);

      if (updateError) {
        throw updateError;
      }

      return {
        itemId,
        itemName: currentItem.nama,
        oldWac,
        newWac,
        status: 'success',
        message: `WAC updated from ${oldWac || 0} to ${newWac}`
      };

    } catch (error) {
      logger.error('Error fixing warehouse item:', error);
      return {
        itemId,
        itemName: 'Unknown',
        status: 'error',
        message: error instanceof Error ? error.message : 'Unknown error'
      };
    }
  }

  /**
   * Validate warehouse data integrity
   */
  async validateWarehouseIntegrity(): Promise<{
    isValid: boolean;
    errors: string[];
    warnings: string[];
    recommendations: string[];
  }> {
    const errors: string[] = [];
    const warnings: string[] = [];
    const recommendations: string[] = [];

    try {
      // Check for basic data integrity issues
      const { data: warehouseData, error } = await supabase
        .from('bahan_baku')
        .select('*')
        .eq('user_id', this.userId);

      if (error) {
        errors.push(`Database error: ${error.message}`);
        return { isValid: false, errors, warnings, recommendations };
      }

      if (!warehouseData || warehouseData.length === 0) {
        warnings.push('Tidak ada data warehouse');
        recommendations.push('Tambahkan bahan baku atau import data');
        return { isValid: true, errors, warnings, recommendations };
      }

      // Check for duplicate names
      const nameCount = new Map<string, number>();
      warehouseData.forEach(item => {
        const name = item.nama.toLowerCase().trim();
        nameCount.set(name, (nameCount.get(name) || 0) + 1);
      });

      const duplicates = Array.from(nameCount.entries())
        .filter(([name, count]) => count > 1)
        .map(([name]) => name);

      if (duplicates.length > 0) {
        warnings.push(`Terdapat ${duplicates.length} nama bahan yang duplikat`);
        recommendations.push('Gabungkan atau rename bahan yang duplikat');
      }

      // Check for items with unusual values
      warehouseData.forEach(item => {
        if (item.stok < 0) {
          errors.push(`${item.nama}: Stok negatif (${item.stok})`);
        }
        
        if (item.harga_satuan <= 0) {
          warnings.push(`${item.nama}: Harga satuan tidak valid`);
        }

        if (item.harga_rata_rata && item.harga_rata_rata <= 0) {
          warnings.push(`${item.nama}: WAC tidak valid`);
        }
      });

      if (errors.length === 0) {
        recommendations.push('Data warehouse dalam kondisi baik');
      } else {
        recommendations.push('Perbaiki error yang ditemukan sebelum melanjutkan');
      }

    } catch (error) {
      errors.push(`Validation error: ${error instanceof Error ? error.message : 'Unknown error'}`);
    }

    return {
      isValid: errors.length === 0,
      errors,
      warnings,
      recommendations
    };
  }

  /**
   * Generate detailed warehouse sync report
   */
  async generateSyncReport(): Promise<{
    summary: SyncSummary;
    consistencyIssues: WarehouseConsistencyCheck[];
    integrityReport: Awaited<ReturnType<typeof this.validateWarehouseIntegrity>>;
    timestamp: string;
  }> {
    const startTime = Date.now();

    logger.info('Generating comprehensive warehouse sync report');

    const [summary, consistencyIssues, integrityReport] = await Promise.all([
      this.recalculateAllWAC(),
      this.checkWarehouseConsistency(),
      this.validateWarehouseIntegrity()
    ]);

    const report = {
      summary,
      consistencyIssues,
      integrityReport,
      timestamp: new Date().toISOString()
    };

    const totalTime = Date.now() - startTime;
    logger.info(`Warehouse sync report generated in ${totalTime}ms`, {
      wacUpdates: summary.successful,
      consistencyIssues: consistencyIssues.length,
      integrityErrors: integrityReport.errors.length
    });

    return report;
  }
}

/**
 * Factory function to create WarehouseSyncService instance
 */
export const createWarehouseSyncService = (userId: string): WarehouseSyncService => {
  return new WarehouseSyncService(userId);
};

export default WarehouseSyncService;<|MERGE_RESOLUTION|>--- conflicted
+++ resolved
@@ -389,10 +389,7 @@
           const percentDiff = priceDiff / item.harga_satuan;
           
           if (percentDiff > 1.0) { // > 100% difference
-<<<<<<< HEAD
-=======
-
->>>>>>> f966e6ec
+
             itemIssues.push(`Harga rata-rata sangat berbeda dari harga satuan (${(percentDiff * 100).toFixed(1)}%)`);
             suggestions.push('Periksa data pembelian atau update harga satuan');
             severity = 'medium';
