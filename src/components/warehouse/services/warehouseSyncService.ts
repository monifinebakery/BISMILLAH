--- conflicted
+++ resolved
@@ -288,12 +288,8 @@
           const percentDiff = priceDiff / item.harga_satuan;
           
           if (percentDiff > 1.0) { // > 100% difference
-<<<<<<< HEAD
-            const percentLabel = (percentDiff * 100).toFixed(1);
-            itemIssues.push(`Harga rata-rata sangat berbeda dari harga satuan (${percentLabel}%)`);
-=======
+
             itemIssues.push(`Harga rata-rata sangat berbeda dari harga satuan (${(percentDiff * 100).toFixed(1)}%)`);
->>>>>>> 38407deb
             suggestions.push('Periksa data pembelian atau update harga satuan');
             severity = 'medium';
           }
