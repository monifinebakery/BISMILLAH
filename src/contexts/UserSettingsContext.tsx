--- conflicted
+++ resolved
@@ -21,14 +21,10 @@
     lowStock: boolean;
     newOrder: boolean;
   };
-<<<<<<< HEAD
   financialCategories?: {
     income: Array<{id: string; name: string; type: string; color: string; isDefault: boolean}>;
     expense: Array<{id: string; name: string; type: string; color: string; isDefault: boolean}>;
   };
-=======
-  financialCategories: FinancialCategories;
->>>>>>> c1f4b942
   updatedAt?: string;
 }
 
@@ -57,14 +53,10 @@
     lowStock: true,
     newOrder: true,
   },
-<<<<<<< HEAD
   financialCategories: {
     income: [],
     expense: []
   }
-=======
-  financialCategories: DEFAULT_FINANCIAL_CATEGORIES,
->>>>>>> c1f4b942
 };
 
 // ===== API FUNCTIONS =====
