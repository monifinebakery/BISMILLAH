--- conflicted
+++ resolved
@@ -70,10 +70,6 @@
 
     --sidebar-ring: 217.2 91.2% 59.8%;
   }
-<<<<<<< HEAD
-
-=======
->>>>>>> 6cf93769
 }
 
 @layer base {
