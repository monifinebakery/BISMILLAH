--- conflicted
+++ resolved
@@ -70,48 +70,6 @@
 
     --sidebar-ring: 217.2 91.2% 59.8%;
   }
-
-<<<<<<< HEAD
-=======
-  .dark {
-    --background: 0 0% 10%;
-    --foreground: 0 0% 90%;
-
-    --card: 0 0% 10%;
-    --card-foreground: 0 0% 90%;
-
-    --popover: 0 0% 10%;
-    --popover-foreground: 0 0% 90%;
-
-    --primary: 0 0% 40%;
-    --primary-foreground: 0 0% 90%;
-
-    --secondary: 0 0% 40%;
-    --secondary-foreground: 0 0% 90%;
-
-    --muted: 0 0% 40%;
-    --muted-foreground: 0 0% 90%;
-
-    --accent: 0 0% 40%;
-    --accent-foreground: 0 0% 90%;
-
-    --destructive: 0 0% 40%;
-    --destructive-foreground: 0 0% 90%;
-
-    --border: 0 0% 40%;
-    --input: 0 0% 40%;
-    --ring: 0 0% 40%;
-
-    --sidebar-background: 0 0% 10%;
-    --sidebar-foreground: 0 0% 90%;
-    --sidebar-primary: 0 0% 40%;
-    --sidebar-primary-foreground: 0 0% 90%;
-    --sidebar-accent: 0 0% 40%;
-    --sidebar-accent-foreground: 0 0% 90%;
-    --sidebar-border: 0 0% 40%;
-    --sidebar-ring: 0 0% 40%;
-  }
->>>>>>> f4e84886
 }
 
 @layer base {
