--- conflicted
+++ resolved
@@ -6,7 +6,7 @@
 import { Select, SelectContent, SelectItem, SelectTrigger, SelectValue } from '@/components/ui/select';
 import { Table, TableBody, TableCell, TableHead, TableHeader, TableRow } from '@/components/ui/table';
 import { Dialog, DialogContent, DialogHeader, DialogTitle, DialogFooter } from '@/components/ui/dialog';
-import { ShoppingCart, AlertTriangle, Plus, Edit, Trash2, Search, ChevronLeft, ChevronRight, CheckSquare, X, Loader2, MoreHorizontal } from 'lucide-react';
+import { ShoppingCart, AlertTriangle, Plus, Edit, Trash2, Search, ChevronLeft, ChevronRight, CheckSquare, X, Loader2, MoreHorizontal, Package } from 'lucide-react';
 import { usePurchase } from '@/contexts/PurchaseContext';
 import { useSupplier } from '@/contexts/SupplierContext';
 import { useBahanBaku } from '@/contexts/BahanBakuContext';
@@ -579,7 +579,6 @@
               </div>
             </div>
 
-<<<<<<< HEAD
             <Card className="border-orange-200 bg-orange-50/50 shadow-sm rounded-lg mt-6">
               <CardHeader className="py-3">
                 <CardTitle className="text-base text-gray-800">Tambah Item</CardTitle>
@@ -632,16 +631,6 @@
 
             {newPurchase.items.length > 0 && (
               <Table className="mt-4">
-=======
-        {/* Purchase List */}
-        <Card className="shadow-xl border-0 bg-white/80 backdrop-blur-sm w-full">
-          <CardHeader className="bg-gradient-to-r from-green-600 to-blue-600 text-white rounded-t-lg p-3 sm:p-4">
-            <CardTitle className="text-sm sm:text-lg lg:text-xl">Daftar Pembelian Bahan Baku</CardTitle>
-          </CardHeader>
-          <CardContent className="p-0">
-            <div className="overflow-x-auto w-full">
-              <Table>
->>>>>>> a0bddaaf
                 <TableHeader>
                   <TableRow className="bg-gray-50 border-b border-gray-200">
                     <TableHead className="font-semibold">Nama</TableHead>
@@ -669,28 +658,9 @@
               </Table>
             )}
 
-<<<<<<< HEAD
             <DialogFooter className="mt-6">
               <Button type="button" variant="outline" onClick={() => setIsDialogOpen(false)}>
                 Batal
-=======
-        {filteredPurchases.length === 0 && (
-          <Card className="text-center p-6 sm:p-8 lg:p-12 shadow-lg border-0 bg-white/60 backdrop-blur-sm w-full">
-            <Package className="h-8 w-8 sm:h-12 sm:w-12 lg:h-16 lg:w-16 text-gray-400 mx-auto mb-4" />
-            <h3 className="text-base sm:text-lg lg:text-xl font-semibold text-gray-700 mb-2">
-              {searchTerm ? 'Pembelian tidak ditemukan' : 'Belum ada pembelian bahan baku'}
-            </h3>
-            <p className="text-xs sm:text-sm lg:text-base text-gray-500 mb-4">
-              {searchTerm ? 'Coba kata kunci lain' : 'Mulai dengan menambahkan pembelian bahan baku pertama'}
-            </p>
-            {!searchTerm && (
-              <Button
-                onClick={() => setIsDialogOpen(true)}
-                className="bg-gradient-to-r from-green-600 to-blue-600 hover:from-green-700 hover:to-blue-700 text-xs sm:text-sm"
-              >
-                <Plus className="h-3 w-3 sm:h-4 sm:w-4 mr-2" />
-                Tambah Pembelian
->>>>>>> a0bddaaf
               </Button>
               <Button type="submit" className="bg-orange-500 hover:bg-orange-600">
                 {editingPurchase ? 'Perbarui' : 'Simpan'}
