// src/pages/SettingsPage.tsx
// ✅ UPDATED - Compatible with new notification system

import React, { useState, useEffect } from 'react';
import { Card, CardContent, CardHeader, CardTitle, CardDescription } from '@/components/ui/card';
import { Button } from '@/components/ui/button';
import { Input } from '@/components/ui/input';
import { Label } from '@/components/ui/label';
import { Textarea } from '@/components/ui/textarea';
import { Separator } from '@/components/ui/separator';
import { useUserSettings } from '@/contexts/UserSettingsContext';
import { toast } from 'sonner';
import { 
  Settings as SettingsIcon, 
  Save, 
  Building2, 
  User, 
  Mail, 
  Phone, 
  MapPin,
  CheckCircle,
  AlertCircle,
  Loader2,
  BellRing,
  Shield,
  Info,
  RefreshCw
} from 'lucide-react';
import { UserSettings } from '@/contexts/UserSettingsContext';

// ✅ UPDATED: Import from correct path
import NotificationSettingsForm from '@/components/NotificationSettingsForm';

// ✅ NEW: Import notification triggers for demo
import { useNotificationTriggers } from '@/hooks/useNotificationTriggers';
import { getDeviceType, getBrowserInfo } from '@/utils';

const SettingsPage = () => {
  const { settings, saveSettings, isLoading } = useUserSettings();
  const { triggerCustomNotification } = useNotificationTriggers();

  const [formState, setFormState] = useState<UserSettings | null>(null);
  const [isSaving, setIsSaving] = useState(false);
  const [hasChanges, setHasChanges] = useState(false);
  const [deviceInfo, setDeviceInfo] = useState({ device: '', browser: '' });

  useEffect(() => {
    setDeviceInfo({
      device: getDeviceType(),
      browser: getBrowserInfo().browser,
    });
  }, []);

  useEffect(() => {
    if (settings) {
      setFormState(settings);
    }
  }, [settings]);

  useEffect(() => {
    if (settings && formState) {
      const hasChanged = 
        settings.businessName !== formState.businessName ||
        settings.ownerName !== formState.ownerName ||
        settings.email !== formState.email ||
        settings.phone !== formState.phone ||
        settings.address !== formState.address;
      setHasChanges(hasChanged);
    }
  }, [settings, formState]);

  if (isLoading || !formState) {
    return (
      <div className="min-h-screen bg-gradient-to-br from-blue-50 to-indigo-100 flex items-center justify-center">
        <div className="text-center">
          <Loader2 className="h-12 w-12 animate-spin text-blue-600 mx-auto mb-4" />
          <p className="text-gray-600 text-lg">Memuat pengaturan...</p>
        </div>
      </div>
    );
  }

  const handleInputChange = (
    field: keyof UserSettings,
    value: UserSettings[keyof UserSettings]
  ) => {
    setFormState(prev => prev ? { ...prev, [field]: value } : null);
  };

  const handleSaveChanges = async () => {
    if (!formState) return;

    setIsSaving(true);
    try {
      const settingsToUpdate: Partial<UserSettings> = {
        businessName: formState.businessName,
        ownerName: formState.ownerName,
        email: formState.email,
        phone: formState.phone,
        address: formState.address,
      };

      const success = await saveSettings(settingsToUpdate);
      if (success) {
        setHasChanges(false);
        toast.success('Pengaturan bisnis berhasil disimpan');
        
        // ✅ NEW: Trigger notification when settings saved
        await triggerCustomNotification(
          'Pengaturan Disimpan',
          'Informasi bisnis Anda telah diperbarui',
          'success',
          2
        );
      }
    } finally {
      setIsSaving(false);
    }
  };

  const handleReset = () => {
    if (settings) {
      setFormState(settings);
      setHasChanges(false);
      toast.info('Perubahan dibatalkan');
    }
  };

  // ✅ NEW: Test notification function
  const handleTestNotification = async () => {
    await triggerCustomNotification(
      'Test Notifikasi',
      'Ini adalah notifikasi test untuk memastikan sistem berjalan dengan baik',
      'info',
      2
    );
  };

  return (
    <div className="min-h-screen bg-gray-50">
      <div className="container mx-auto p-4 sm:p-6 lg:p-8 max-w-6xl">
        <p className="mb-4 text-sm text-gray-600">
          Akun Anda sedang login di perangkat {deviceInfo.device} dengan browser {deviceInfo.browser}
        </p>
<<<<<<< HEAD
=======

>>>>>>> ae392976
        {/* Header Section */}
        <div className="mb-8">
          <div className="bg-white rounded-2xl border overflow-hidden">
            <div className="px-8 py-6 bg-gray-100">
              <div className="flex items-center gap-4">
                <div className="p-3 bg-white rounded-xl">
                  <SettingsIcon className="h-8 w-8 text-gray-700" />
                </div>
                <div>
                  <h1 className="text-3xl font-bold text-gray-800">Pengaturan Aplikasi</h1>
                  <p className="text-gray-600 mt-1">
                    Kelola informasi bisnis, notifikasi, dan preferensi aplikasi Anda
                  </p>
                </div>
              </div>
            </div>

            {/* Status Bar */}
            <div className="px-8 py-4 bg-white border-t">
              <div className="flex items-center justify-between">
                <div className="flex items-center gap-2">
                  {hasChanges ? (
                    <>
                      <AlertCircle className="h-5 w-5 text-orange-500" />
                      <span className="text-sm font-medium text-orange-700">
                        Ada perubahan yang belum disimpan
                      </span>
                    </>
                  ) : (
                    <>
                      <CheckCircle className="h-5 w-5 text-green-500" />
                      <span className="text-sm font-medium text-green-700">
                        Semua perubahan tersimpan
                      </span>
                    </>
                  )}
                </div>
                <div className="text-xs text-gray-500">
                  Terakhir diperbarui: {settings?.updatedAt ? new Date(settings.updatedAt).toLocaleString('id-ID') : 'N/A'}
                </div>
              </div>
            </div>
          </div>
        </div>
        {/* Main Content */}
        <div className="space-y-8">
          {/* Kolom Utama: Forms */}
          <div className="space-y-8">
            
            {/* ✅ BUSINESS INFORMATION SECTION */}
            <Card className="border-0 overflow-hidden">
              <CardHeader className="bg-gray-50 border-b">
                <div className="flex items-center gap-3">
                  <div className="bg-blue-100 p-2 rounded-lg">
                    <Building2 className="h-5 w-5 text-blue-600" />
                  </div>
                  <div>
                    <CardTitle className="text-xl">Informasi Bisnis</CardTitle>
                    <CardDescription>
                      Data ini akan tampil di invoice dan dokumen lainnya.
                    </CardDescription>
                  </div>
                </div>
              </CardHeader>
              <CardContent className="p-6 space-y-6">
                <div className="space-y-2">
                  <Label className="text-sm font-semibold text-gray-700 flex items-center gap-2">
                    <Building2 className="h-4 w-4" />
                    Nama Bisnis
                  </Label>
                  <Input 
                    value={formState.businessName || ''} 
                    onChange={e => handleInputChange('businessName', e.target.value)}
                    placeholder="Masukkan nama bisnis Anda"
                    className="h-11 text-base border-gray-300"
                  />
                </div>
                
                <div className="space-y-2">
                  <Label className="text-sm font-semibold text-gray-700 flex items-center gap-2">
                    <User className="h-4 w-4" />
                    Nama Pemilik
                  </Label>
                  <Input 
                    value={formState.ownerName || ''} 
                    onChange={e => handleInputChange('ownerName', e.target.value)}
                    placeholder="Masukkan nama pemilik bisnis"
                    className="h-11 text-base border-gray-300"
                  />
                </div>
                
                <div className="grid grid-cols-1 md:grid-cols-2 gap-6">
                  <div className="space-y-2">
                    <Label className="text-sm font-semibold text-gray-700 flex items-center gap-2">
                      <Mail className="h-4 w-4" />
                      Email
                    </Label>
                    <Input 
                      type="email" 
                      value={formState.email || ''} 
                      onChange={e => handleInputChange('email', e.target.value)} 
                      placeholder="email@bisnis.com" 
                      className="h-11 border-gray-300" 
                    />
                  </div>
                  <div className="space-y-2">
                    <Label className="text-sm font-semibold text-gray-700 flex items-center gap-2">
                      <Phone className="h-4 w-4" />
                      Telepon
                    </Label>
                    <Input 
                      type="tel" 
                      value={formState.phone || ''} 
                      onChange={e => handleInputChange('phone', e.target.value)} 
                      placeholder="+62 XXX XXX XXXX" 
                      className="h-11 border-gray-300" 
                    />
                  </div>
                </div>
                
                <div className="space-y-2">
                  <Label className="text-sm font-semibold text-gray-700 flex items-center gap-2">
                    <MapPin className="h-4 w-4" />
                    Alamat Lengkap
                  </Label>
                  <Textarea 
                    value={formState.address || ''} 
                    onChange={e => handleInputChange('address', e.target.value)}
                    placeholder="Masukkan alamat lengkap bisnis Anda"
                    className="min-h-[100px] border-gray-300"
                    rows={4}
                  />
                </div>

                {/* Action Buttons for Business Info */}
                <div className="flex justify-end gap-3 pt-4 border-t">
                  {hasChanges && (
                    <Button 
                      onClick={handleReset}
                      variant="outline"
                      className="border-gray-300 hover:bg-gray-50"
                    >
                      Batalkan
                    </Button>
                  )}
                  <Button 
                    onClick={handleSaveChanges}
                    disabled={!hasChanges || isSaving}
                    className="bg-gradient-to-r from-blue-600 to-indigo-600 hover:from-blue-700 hover:to-indigo-700"
                  >
                    {isSaving ? (
                      <>
                        <Loader2 className="mr-2 h-4 w-4 animate-spin" />
                        Menyimpan...
                      </>
                    ) : (
                      <>
                        <Save className="mr-2 h-4 w-4" />
                        Simpan Info Bisnis
                      </>
                    )}
                  </Button>
                </div>
              </CardContent>
            </Card>

            {/* ✅ NOTIFICATION SETTINGS SECTION */}
            <div className="space-y-6">
              <div className="flex items-center gap-3">
                <div className="bg-green-100 p-2 rounded-lg">
                  <BellRing className="h-5 w-5 text-green-600" />
                </div>
                <div>
                  <h2 className="text-xl font-semibold text-gray-900">Pengaturan Notifikasi</h2>
                  <p className="text-gray-600">Atur preferensi notifikasi dan peringatan sistem</p>
                </div>
              </div>
              
              {/* ✅ UPDATED: Import the fixed NotificationSettingsForm */}
              <NotificationSettingsForm />
            </div>
          </div>

          {/* ✅ SIDEBAR: Quick Actions & Info */}
          <div className="space-y-6">
            
            {/* Quick Actions Card */}
            <Card className="border-0 sticky top-6">
              <CardHeader>
                <CardTitle className="text-lg">Quick Actions</CardTitle>
              </CardHeader>
              <CardContent className="space-y-4">
                <Button 
                  onClick={handleSaveChanges}
                  disabled={!hasChanges || isSaving}
                  className="w-full bg-gradient-to-r from-blue-600 to-indigo-600 hover:from-blue-700 hover:to-indigo-700"
                  size="lg"
                >
                  {isSaving ? (
                    <>
                      <Loader2 className="mr-2 h-4 w-4 animate-spin" />
                      Saving...
                    </>
                  ) : (
                    <>
                      <Save className="mr-2 h-4 w-4" />
                      Save All
                    </>
                  )}
                </Button>

                {/* ✅ NEW: Test Notification Button */}
                <Button 
                  onClick={handleTestNotification}
                  variant="outline"
                  className="w-full border-green-300 text-green-700 hover:bg-green-50"
                  size="lg"
                >
                  <BellRing className="mr-2 h-4 w-4" />
                  Test Notifikasi
                </Button>
                
                <Separator />
                
                <div className="space-y-2">
                  <h4 className="font-medium text-sm text-gray-700">Status</h4>
                  <div className="flex items-center gap-2 text-sm">
                    {hasChanges ? (
                      <>
                        <div className="w-2 h-2 bg-orange-500 rounded-full animate-pulse"></div>
                        <span className="text-orange-700">Unsaved changes</span>
                      </>
                    ) : (
                      <>
                        <div className="w-2 h-2 bg-green-500 rounded-full"></div>
                        <span className="text-green-700">All saved</span>
                      </>
                    )}
                  </div>
                </div>
              </CardContent>
            </Card>

            {/* ✅ UPDATED: Notification Tips Card */}
            <Card className="border-0 bg-gradient-to-br from-green-50 to-emerald-50">
              <CardContent className="p-6">
                <div className="flex items-start gap-3">
                  <div className="bg-green-100 p-2 rounded-lg flex-shrink-0">
                    <BellRing className="h-5 w-5 text-green-600" />
                  </div>
                  <div>
                    <h4 className="font-semibold text-green-800 mb-2">Tips Notifikasi</h4>
                    <ul className="text-sm text-green-700 space-y-2">
                      <li className="flex items-start gap-2">
                        <span className="text-green-500 mt-1">•</span>
                        <span>Aktifkan push notification untuk alert real-time</span>
                      </li>
                      <li className="flex items-start gap-2">
                        <span className="text-green-500 mt-1">•</span>
                        <span>Set threshold stok rendah sesuai bisnis Anda</span>
                      </li>
                      <li className="flex items-start gap-2">
                        <span className="text-green-500 mt-1">•</span>
                        <span>Enable laporan bulanan untuk insight bisnis</span>
                      </li>
                      <li className="flex items-start gap-2">
                        <span className="text-green-500 mt-1">•</span>
                        <span>Test notifikasi secara berkala</span>
                      </li>
                    </ul>
                  </div>
                </div>
              </CardContent>
            </Card>

            {/* Tips Card */}
            <Card className="border-0 bg-gradient-to-br from-yellow-50 to-orange-50">
              <CardContent className="p-6">
                <div className="flex items-start gap-3">
                  <div className="bg-yellow-100 p-2 rounded-lg flex-shrink-0">
                    <Info className="h-5 w-5 text-yellow-600" />
                  </div>
                  <div>
                    <h4 className="font-semibold text-yellow-800 mb-2">Tips Pengaturan</h4>
                    <ul className="text-sm text-yellow-700 space-y-2">
                      <li className="flex items-start gap-2">
                        <span className="text-yellow-500 mt-1">•</span>
                        <span>Informasi bisnis akan muncul di semua invoice</span>
                      </li>
                      <li className="flex items-start gap-2">
                        <span className="text-yellow-500 mt-1">•</span>
                        <span>Update contact info secara berkala</span>
                      </li>
                      <li className="flex items-start gap-2">
                        <span className="text-yellow-500 mt-1">•</span>
                        <span>Simpan perubahan sebelum keluar halaman</span>
                      </li>
                      <li className="flex items-start gap-2">
                        <span className="text-yellow-500 mt-1">•</span>
                        <span>Backup data secara rutin</span>
                      </li>
                    </ul>
                  </div>
                </div>
              </CardContent>
            </Card>

            {/* Version Info */}
            <Card className="border-0">
              <CardContent className="p-4">
                <div className="text-center text-xs text-gray-500 space-y-1">
                  <p className="font-medium">Bakery Management System</p>
                  <p>Version 2.1.0</p>
                  <p>© 2025 Monifine</p>
                  <div className="flex items-center justify-center gap-1 mt-2">
                    <div className="w-2 h-2 bg-green-500 rounded-full"></div>
                    <span className="text-green-600">System Online</span>
                  </div>
                </div>
              </CardContent>
            </Card>

          </div>
        </div>
      </div>
    </div>
  );
};

export default SettingsPage;<|MERGE_RESOLUTION|>--- conflicted
+++ resolved
@@ -142,10 +142,7 @@
         <p className="mb-4 text-sm text-gray-600">
           Akun Anda sedang login di perangkat {deviceInfo.device} dengan browser {deviceInfo.browser}
         </p>
-<<<<<<< HEAD
-=======
-
->>>>>>> ae392976
+
         {/* Header Section */}
         <div className="mb-8">
           <div className="bg-white rounded-2xl border overflow-hidden">
