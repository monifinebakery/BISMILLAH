--- conflicted
+++ resolved
@@ -138,14 +138,11 @@
 
   return (
     <div className="min-h-screen bg-gray-50">
-<<<<<<< HEAD
       <div className="container mx-auto p-4 sm:p-6 lg:p-8 max-w-6xl">
         <p className="mb-4 text-sm text-gray-600">
           Akun Anda sedang login di perangkat {deviceInfo.device} dengan browser {deviceInfo.browser}
         </p>
-=======
-      <div className="w-full p-4 sm:p-6 lg:p-8">
->>>>>>> 8f475c8d
+
         {/* Header Section */}
         <div className="mb-8">
           <div className="bg-white rounded-2xl border overflow-hidden">
