/* eslint-disable @typescript-eslint/no-explicit-any */
// src/utils/browserApiSafeWrappers.ts
// Prevents "Illegal invocation" errors by properly binding browser API methods

/**
 * Safe wrapper for performance API methods
 * Prevents "Illegal invocation" errors when methods are called without proper context
 */
export const safePerformance = {
  now: () => performance.now.call(performance),
  mark: (name: string) => performance.mark.call(performance, name),
  measure: (name: string, startMark?: string, endMark?: string) => 
    performance.measure.call(performance, name, startMark, endMark),
  getEntriesByType: (type: string) => performance.getEntriesByType.call(performance, type),
  getEntriesByName: (name: string) => performance.getEntriesByName.call(performance, name),
  clearMarks: (name?: string) => performance.clearMarks.call(performance, name),
  clearMeasures: (name?: string) => performance.clearMeasures.call(performance, name),
};

/**
 * Safe wrapper for console methods (already implemented in logger but here for completeness)
 * Prevents context loss when methods are destructured or passed as callbacks
 */
export const safeConsole = {
  log: (...args: any[]) => console.log.call(console, ...args),
  debug: (...args: any[]) => console.debug.call(console, ...args),
  warn: (...args: any[]) => console.warn.call(console, ...args),
  error: (...args: any[]) => console.error.call(console, ...args),
  info: (...args: any[]) => console.info.call(console, ...args),
  trace: (...args: any[]) => console.trace.call(console, ...args),
  table: (data?: any) => console.table.call(console, data),
  group: (label?: string) => console.group.call(console, label),
  groupEnd: () => console.groupEnd.call(console),
  time: (label?: string) => console.time.call(console, label),
  timeEnd: (label?: string) => console.timeEnd.call(console, label),
  count: (label?: string) => console.count.call(console, label),
  clear: () => console.clear.call(console),
};

/**
 * Safe wrapper for setTimeout/setInterval
 * Although these typically don't have context issues, binding ensures consistency
 */
export const safeTimers = {
  setTimeout: (callback: () => void, delay?: number) => 
    setTimeout.call(window, callback, delay),
  setInterval: (callback: () => void, delay?: number) => 
    setInterval.call(window, callback, delay),
  clearTimeout: (timeoutId: number) => clearTimeout.call(window, timeoutId),
  clearInterval: (intervalId: number) => clearInterval.call(window, intervalId),
  requestAnimationFrame: (callback: FrameRequestCallback) => 
    requestAnimationFrame.call(window, callback),
  cancelAnimationFrame: (handle: number) => 
    cancelAnimationFrame.call(window, handle),
};

/**
 * Safe wrapper for DOM methods that commonly cause illegal invocation errors
 */
export const safeDom = {
  getElementById: (id: string) => document.getElementById.call(document, id),
  querySelector: (selector: string) => document.querySelector.call(document, selector),
  querySelectorAll: (selector: string) => document.querySelectorAll.call(document, selector),
  createElement: <K extends keyof HTMLElementTagNameMap>(tagName: K) => document.createElement.call(document, tagName) as HTMLElementTagNameMap[K],
  createTextNode: (text: string) => document.createTextNode.call(document, text),
  addEventListener: (element: EventTarget, type: string, listener: EventListener, options?: boolean | AddEventListenerOptions) =>
    element.addEventListener.call(element, type, listener, options),
  removeEventListener: (element: EventTarget, type: string, listener: EventListener, options?: boolean | EventListenerOptions) =>
    element.removeEventListener.call(element, type, listener, options),
<<<<<<< HEAD
  removeElement: (element?: Element | null) => {
    if (!element) return;

    if (typeof (element as any).remove === 'function') {
      try {
        (element as any).remove();
        return;
      } catch {
        /* abaikan error */
      }
    }

    const parent = (element as any).parentNode as ParentNode | null;
    if (parent && (parent as any).contains?.(element)) {
      try {
        parent.removeChild(element);
      } catch {
        /* abaikan error */
      }
    }
  },
=======
  
  /**
   * Safe element removal that prevents removeChild errors
   * Handles cases where element might not be connected to DOM
   */
  safeRemoveElement: (element: Element | HTMLElement | null) => {
    if (!element) return false;

    try {
      // Fast path: if it's not connected, nothing to remove
      // isConnected is widely supported and avoids NotFoundError
      if ('isConnected' in element && (element as any).isConnected === false) {
        return false;
      }

      // Method 1: Use modern remove() if available (no-throw if already detached)
      if (typeof (element as any).remove === 'function') {
        (element as any).remove();
        return true;
      }

      // Method 2: Remove via parentNode if it actually contains the element
      const parentNode = element.parentNode as (Node | null);
      if (
        parentNode &&
        typeof (parentNode as any).contains === 'function' &&
        (parentNode as any).contains(element)
      ) {
        (parentNode as any).removeChild(element);
        return true;
      }

      // Method 3: Fallback via parentElement (with contains guard)
      const parentEl = element.parentElement;
      if (
        parentEl &&
        typeof (parentEl as any).contains === 'function' &&
        parentEl.contains(element)
      ) {
        parentEl.removeChild(element);
        return true;
      }

      return false;
    } catch (error) {
      console.warn('Safe element removal failed:', error);
      return false;
    }
  },
  
  /**
   * Safe appendChild that checks if element exists and is valid
   */
  safeAppendChild: (parent: Element | HTMLElement, child: Element | HTMLElement) => {
    try {
      if (parent && child && typeof parent.appendChild === 'function') {
        parent.appendChild(child);
        return true;
      }
      return false;
    } catch (error) {
      console.warn('Safe appendChild failed:', error);
      return false;
    }
  }
>>>>>>> 574eafc5
};

/**
 * Safe wrapper for navigator methods
 */
export const safeNavigator = {
  getUserMedia: (constraints: MediaStreamConstraints) => 
    navigator.mediaDevices.getUserMedia.call(navigator.mediaDevices, constraints),
  clipboard: {
    writeText: (text: string) => navigator.clipboard.writeText.call(navigator.clipboard, text),
    readText: () => navigator.clipboard.readText.call(navigator.clipboard),
  },
  share: (data: ShareData) => navigator.share?.call(navigator, data),
  vibrate: (pattern: number | number[]) => {
    if (navigator.vibrate) {
      return Array.isArray(pattern) 
        ? navigator.vibrate.call(navigator, pattern)
        : navigator.vibrate.call(navigator, [pattern]);
    }
    return false;
  },
};

/**
 * Safe wrapper for window methods
 */
export const safeWindow = {
  open: (url?: string, target?: string, features?: string) => 
    window.open.call(window, url, target, features),
  close: () => window.close.call(window),
  focus: () => window.focus.call(window),
  blur: () => window.blur.call(window),
  scrollTo: (x: number, y: number) => window.scrollTo.call(window, x, y),
  scroll: (x: number, y: number) => window.scroll.call(window, x, y),
  getComputedStyle: (element: Element, pseudoElt?: string) => 
    window.getComputedStyle.call(window, element, pseudoElt),
  getSelection: () => window.getSelection?.call(window),
};

/**
 * Safe wrapper for local/session storage
 */
export const safeStorage = {
  localStorage: {
    getItem: (key: string) => localStorage.getItem.call(localStorage, key),
    setItem: (key: string, value: string) => localStorage.setItem.call(localStorage, key, value),
    removeItem: (key: string) => localStorage.removeItem.call(localStorage, key),
    clear: () => localStorage.clear.call(localStorage),
    key: (index: number) => localStorage.key.call(localStorage, index),
    get length() { return localStorage.length; },
  },
  sessionStorage: {
    getItem: (key: string) => sessionStorage.getItem.call(sessionStorage, key),
    setItem: (key: string, value: string) => sessionStorage.setItem.call(sessionStorage, key, value),
    removeItem: (key: string) => sessionStorage.removeItem.call(sessionStorage, key),
    clear: () => sessionStorage.clear.call(sessionStorage),
    key: (index: number) => sessionStorage.key.call(sessionStorage, index),
    get length() { return sessionStorage.length; },
  },
};

/**
 * Utility function to bind any method to its proper context
 * Use this for any browser API method that might be destructured or passed as a callback
 */
export function bindMethod<T extends object, K extends keyof T>(
  obj: T, 
  methodName: K
): T[K] {
  const method = obj[methodName];
  if (typeof method === 'function') {
    return method.bind(obj) as T[K];
  }
  return method;
}

/**
 * Utility to safely destructure methods from an object
 * Example: const { log, error } = safeDestructure(console, ['log', 'error']);
 */
export function safeDestructure<T extends object, K extends keyof T>(
  obj: T,
  methods: K[]
): Pick<T, K> {
  const result = {} as Pick<T, K>;
  for (const method of methods) {
    result[method] = bindMethod(obj, method);
  }
  return result;
}

// Export default safe wrappers for commonly problematic APIs
export default {
  performance: safePerformance,
  console: safeConsole,
  timers: safeTimers,
  dom: safeDom,
  navigator: safeNavigator,
  window: safeWindow,
  storage: safeStorage,
  bindMethod,
  safeDestructure,
};<|MERGE_RESOLUTION|>--- conflicted
+++ resolved
@@ -67,29 +67,7 @@
     element.addEventListener.call(element, type, listener, options),
   removeEventListener: (element: EventTarget, type: string, listener: EventListener, options?: boolean | EventListenerOptions) =>
     element.removeEventListener.call(element, type, listener, options),
-<<<<<<< HEAD
-  removeElement: (element?: Element | null) => {
-    if (!element) return;
-
-    if (typeof (element as any).remove === 'function') {
-      try {
-        (element as any).remove();
-        return;
-      } catch {
-        /* abaikan error */
-      }
-    }
-
-    const parent = (element as any).parentNode as ParentNode | null;
-    if (parent && (parent as any).contains?.(element)) {
-      try {
-        parent.removeChild(element);
-      } catch {
-        /* abaikan error */
-      }
-    }
-  },
-=======
+  
   
   /**
    * Safe element removal that prevents removeChild errors
@@ -154,8 +132,11 @@
       console.warn('Safe appendChild failed:', error);
       return false;
     }
+  },
+  // Backward-compatible alias used elsewhere in codebase
+  removeElement: (element?: Element | null) => {
+    safeDom.safeRemoveElement((element || null) as any);
   }
->>>>>>> 574eafc5
 };
 
 /**
