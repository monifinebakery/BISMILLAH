// src/utils/supplierUtils.ts
// Utility functions and constants for supplier management

import type { 
  Supplier, 
  SupplierFormData, 
  SupplierValidationError,
  SupplierDbRow,
  SupplierDbInsert,
  SupplierDbUpdate
} from '@/types/supplier';
import { safeDom } from '@/utils/browserApiSafeWrappers';

// ================================================================
// VALIDATION UTILITIES
// ================================================================

export const validateSupplierForm = (formData: SupplierFormData): SupplierValidationError[] => {
  const errors: SupplierValidationError[] = [];

  // Nama validation
  if (!formData.nama.trim()) {
    errors.push({
      code: 'REQUIRED_FIELD',
      message: 'Nama supplier wajib diisi',
      field: 'nama'
    });
  } else if (formData.nama.trim().length < 2) {
    errors.push({
      code: 'MIN_LENGTH',
      message: 'Nama supplier minimal 2 karakter',
      field: 'nama'
    });
  } else if (formData.nama.trim().length > 100) {
    errors.push({
      code: 'MAX_LENGTH',
      message: 'Nama supplier maksimal 100 karakter',
      field: 'nama'
    });
  }

  // Kontak validation
  if (!formData.kontak.trim()) {
    errors.push({
      code: 'REQUIRED_FIELD',
      message: 'Nama kontak wajib diisi',
      field: 'kontak'
    });
  } else if (formData.kontak.trim().length < 2) {
    errors.push({
      code: 'MIN_LENGTH',
      message: 'Nama kontak minimal 2 karakter',
      field: 'kontak'
    });
  } else if (formData.kontak.trim().length > 100) {
    errors.push({
      code: 'MAX_LENGTH',
      message: 'Nama kontak maksimal 100 karakter',
      field: 'kontak'
    });
  }

  // Email validation (optional)
  if (formData.email.trim() && !/^[^\s@]+@[^\s@]+\.[^\s@]+$/.test(formData.email)) {
    errors.push({
      code: 'INVALID_FORMAT',
      message: 'Format email tidak valid',
      field: 'email'
    });
  }

  // Phone validation (optional)
  if (formData.telepon.trim() && !/^[\d\s\-\+\(\)]+$/.test(formData.telepon)) {
    errors.push({
      code: 'INVALID_FORMAT',
      message: 'Format nomor telepon tidak valid',
      field: 'telepon'
    });
  }

  // Address validation (optional)
  if (formData.alamat.trim() && formData.alamat.trim().length > 500) {
    errors.push({
      code: 'MAX_LENGTH',
      message: 'Alamat maksimal 500 karakter',
      field: 'alamat'
    });
  }

  // Notes validation (optional)
  if (formData.catatan.trim() && formData.catatan.trim().length > 1000) {
    errors.push({
      code: 'MAX_LENGTH',
      message: 'Catatan maksimal 1000 karakter',
      field: 'catatan'
    });
  }

  return errors;
};

// ================================================================
// DATA TRANSFORMATION UTILITIES
// ================================================================

export const transformSupplierFromDB = (dbRow: SupplierDbRow): Supplier => ({
  id: dbRow.id,
  nama: dbRow.nama,
  kontak: dbRow.kontak,
  email: dbRow.email || undefined,
  telepon: dbRow.telepon || undefined,
  alamat: dbRow.alamat || undefined,
  catatan: dbRow.catatan || undefined,
  userId: dbRow.user_id,
  createdAt: new Date(dbRow.created_at),
  updatedAt: new Date(dbRow.updated_at),
});

export const transformSupplierToDBInsert = (
  supplier: Omit<Supplier, 'id' | 'createdAt' | 'updatedAt' | 'userId'>,
  userId: string
): SupplierDbInsert => ({
  nama: supplier.nama.trim(),
  kontak: supplier.kontak.trim(),
  email: supplier.email?.trim() || null,
  telepon: supplier.telepon?.trim() || null,
  alamat: supplier.alamat?.trim() || null,
  catatan: supplier.catatan?.trim() || null,
  user_id: userId,
});

export const transformSupplierToDBUpdate = (
  supplier: Partial<Omit<Supplier, 'id' | 'userId'>>
): SupplierDbUpdate => {
  const update: SupplierDbUpdate = {};
  
  if (supplier.nama !== undefined) {
    update.nama = supplier.nama.trim();
  }
  if (supplier.kontak !== undefined) {
    update.kontak = supplier.kontak.trim();
  }
  if (supplier.email !== undefined) {
    update.email = supplier.email?.trim() || null;
  }
  if (supplier.telepon !== undefined) {
    update.telepon = supplier.telepon?.trim() || null;
  }
  if (supplier.alamat !== undefined) {
    update.alamat = supplier.alamat?.trim() || null;
  }
  if (supplier.catatan !== undefined) {
    update.catatan = supplier.catatan?.trim() || null;
  }
  
  return update;
};

export const cleanFormData = (formData: SupplierFormData): SupplierFormData => ({
  nama: formData.nama.trim(),
  kontak: formData.kontak.trim(),
  email: formData.email.trim(),
  telepon: formData.telepon.trim(),
  alamat: formData.alamat.trim(),
  catatan: formData.catatan.trim(),
});

// ================================================================
// SEARCH AND FILTER UTILITIES
// ================================================================

export const searchSuppliers = (suppliers: Supplier[], searchTerm: string): Supplier[] => {
  if (!searchTerm.trim()) {
    return suppliers;
  }

  const term = searchTerm.toLowerCase().trim();
  
  return suppliers.filter(supplier => {
    const searchableFields = [
      supplier.nama,
      supplier.kontak,
      supplier.email || '',
      supplier.telepon || '',
      supplier.alamat || '',
    ];

    return searchableFields.some(field => 
      field.toLowerCase().includes(term)
    );
  });
};

export const sortSuppliers = (
  suppliers: Supplier[], 
  sortBy: keyof Supplier = 'nama', 
  sortOrder: 'asc' | 'desc' = 'asc'
): Supplier[] => {
  return [...suppliers].sort((a, b) => {
    let aValue = a[sortBy];
    let bValue = b[sortBy];

    // Handle undefined values
    if (aValue === undefined) aValue = '';
    if (bValue === undefined) bValue = '';

    // Handle Date objects
    if (aValue instanceof Date && bValue instanceof Date) {
      return sortOrder === 'asc' 
        ? aValue.getTime() - bValue.getTime()
        : bValue.getTime() - aValue.getTime();
    }

    // Handle strings
    const aStr = String(aValue).toLowerCase();
    const bStr = String(bValue).toLowerCase();

    if (sortOrder === 'asc') {
      return aStr.localeCompare(bStr);
    } else {
      return bStr.localeCompare(aStr);
    }
  });
};

export const paginateSuppliers = (
  suppliers: Supplier[], 
  page: number, 
  itemsPerPage: number
): Supplier[] => {
  const startIndex = (page - 1) * itemsPerPage;
  const endIndex = startIndex + itemsPerPage;
  return suppliers.slice(startIndex, endIndex);
};

// ================================================================
// STATISTICAL UTILITIES
// ================================================================

export const calculateSupplierStats = (suppliers: Supplier[]) => {
  const total = suppliers.length;
  
  if (total === 0) {
    return {
      total: 0,
      withEmail: 0,
      withPhone: 0,
      withAddress: 0,
      withNotes: 0,
      completionRate: 0,
      avgCompleteness: 0,
    };
  }

  const withEmail = suppliers.filter(s => s.email?.trim()).length;
  const withPhone = suppliers.filter(s => s.telepon?.trim()).length;
  const withAddress = suppliers.filter(s => s.alamat?.trim()).length;
  const withNotes = suppliers.filter(s => s.catatan?.trim()).length;

  // Calculate average completeness (email and phone are considered important)
  const totalCompleteness = suppliers.reduce((sum, supplier) => {
    let completeness = 2; // nama and kontak are always present
    if (supplier.email?.trim()) completeness += 1;
    if (supplier.telepon?.trim()) completeness += 1;
    if (supplier.alamat?.trim()) completeness += 0.5;
    if (supplier.catatan?.trim()) completeness += 0.5;
    return sum + (completeness / 5) * 100; // out of 5 possible points
  }, 0);

  return {
    total,
    withEmail,
    withPhone,
    withAddress,
    withNotes,
    completionRate: Math.round((withEmail / total) * 100),
    avgCompleteness: Math.round(totalCompleteness / total),
  };
};

// ================================================================
// EXPORT/IMPORT UTILITIES
// ================================================================

export const exportSuppliersToCSV = (suppliers: Supplier[]): string => {
  const headers = ['Nama Supplier', 'Kontak', 'Email', 'Telepon', 'Alamat', 'Catatan', 'Dibuat', 'Diupdate'];
  
  const csvContent = [
    headers.join(','),
    ...suppliers.map(supplier => [
      `"${supplier.nama}"`,
      `"${supplier.kontak}"`,
      `"${supplier.email || ''}"`,
      `"${supplier.telepon || ''}"`,
      `"${supplier.alamat || ''}"`,
      `"${supplier.catatan || ''}"`,
      `"${supplier.createdAt.toLocaleDateString('id-ID')}"`,
      `"${supplier.updatedAt.toLocaleDateString('id-ID')}"`,
    ].join(','))
  ].join('\n');

  return csvContent;
};

export const downloadCSV = (csvContent: string, filename: string = 'suppliers.csv') => {
  const blob = new Blob([csvContent], { type: 'text/csv;charset=utf-8;' });
  const link = safeDom.createElement('a');
  
  if (link.download !== undefined) {
    const url = URL.createObjectURL(blob);
    link.setAttribute('href', url);
    link.setAttribute('download', filename);
    link.style.visibility = 'hidden';
    safeDom.safeAppendChild(document.body, link);
    link.click();
    // Safe cleanup
<<<<<<< HEAD
    safeDom.removeElement(link as any);
=======
    safeDom.safeRemoveElement(link as any);
>>>>>>> 574eafc5
  }
};

// ================================================================
// CONSTANTS
// ================================================================

export const SUPPLIER_CONSTANTS = {
  MAX_NAME_LENGTH: 100,
  MAX_CONTACT_LENGTH: 100,
  MAX_ADDRESS_LENGTH: 500,
  MAX_NOTES_LENGTH: 1000,
  MIN_NAME_LENGTH: 2,
  MIN_CONTACT_LENGTH: 2,
  
  DEFAULT_ITEMS_PER_PAGE: 10,
  MAX_ITEMS_PER_PAGE: 100,
  
  SEARCH_DEBOUNCE_MS: 300,
  
  EMAIL_REGEX: /^[^\s@]+@[^\s@]+\.[^\s@]+$/,
  PHONE_REGEX: /^[\d\s\-\+\(\)]+$/,
  
  SORT_OPTIONS: [
    { value: 'nama', label: 'Nama Supplier' },
    { value: 'kontak', label: 'Nama Kontak' },
    { value: 'createdAt', label: 'Tanggal Dibuat' },
    { value: 'updatedAt', label: 'Terakhir Diupdate' }
  ] as const,
  
  ITEMS_PER_PAGE_OPTIONS: [5, 10, 20, 50, 100] as const,
} as const;

// ================================================================
// TYPE GUARDS
// ================================================================

export const isValidSupplier = (obj: any): obj is Supplier => {
  return (
    typeof obj === 'object' &&
    obj !== null &&
    typeof obj.id === 'string' &&
    typeof obj.nama === 'string' &&
    typeof obj.kontak === 'string' &&
    typeof obj.userId === 'string' &&
    obj.createdAt instanceof Date &&
    obj.updatedAt instanceof Date &&
    (obj.email === undefined || typeof obj.email === 'string') &&
    (obj.telepon === undefined || typeof obj.telepon === 'string') &&
    (obj.alamat === undefined || typeof obj.alamat === 'string') &&
    (obj.catatan === undefined || typeof obj.catatan === 'string')
  );
};

export const isValidSupplierFormData = (obj: any): obj is SupplierFormData => {
  return (
    typeof obj === 'object' &&
    obj !== null &&
    typeof obj.nama === 'string' &&
    typeof obj.kontak === 'string' &&
    typeof obj.email === 'string' &&
    typeof obj.telepon === 'string' &&
    typeof obj.alamat === 'string' &&
    typeof obj.catatan === 'string'
  );
};

// ================================================================
// ERROR HANDLING UTILITIES
// ================================================================

export const handleSupplierError = (error: unknown): string => {
  if (error instanceof Error) {
    return error.message;
  }
  
  if (typeof error === 'string') {
    return error;
  }
  
  if (typeof error === 'object' && error !== null && 'message' in error) {
    return String(error.message);
  }
  
  return 'Terjadi kesalahan yang tidak diketahui';
};

export const formatSupplierErrorMessage = (error: SupplierValidationError): string => {
  const fieldLabels: Record<keyof SupplierFormData, string> = {
    nama: 'Nama Supplier',
    kontak: 'Nama Kontak',
    email: 'Email',
    telepon: 'Telepon',
    alamat: 'Alamat',
    catatan: 'Catatan',
  };
  
  const fieldLabel = fieldLabels[error.field] || error.field;
  return `${fieldLabel}: ${error.message}`;
};<|MERGE_RESOLUTION|>--- conflicted
+++ resolved
@@ -314,11 +314,7 @@
     safeDom.safeAppendChild(document.body, link);
     link.click();
     // Safe cleanup
-<<<<<<< HEAD
-    safeDom.removeElement(link as any);
-=======
     safeDom.safeRemoveElement(link as any);
->>>>>>> 574eafc5
   }
 };
 
