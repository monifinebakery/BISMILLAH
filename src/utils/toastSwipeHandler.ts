// Toast swipe gesture handler
import { safeDom } from '@/utils/browserApiSafeWrappers';

let isSwipeListenerAdded = false;

interface SwipeState {
  startX: number;
  startY: number;
  startTime: number;
  currentX: number;
  isDragging: boolean;
  element: HTMLElement;
}

const swipeThreshold = 100; // pixels
const velocityThreshold = 0.5; // pixels per ms

export const initToastSwipeHandlers = () => {
  if (isSwipeListenerAdded) return;

  let swipeState: SwipeState | null = null;

  const handleTouchStart = (e: TouchEvent) => {
    const target = e.target as HTMLElement;
    const toastElement = target.closest('[data-sonner-toast]') as HTMLElement;
    
    if (!toastElement) return;

    const touch = e.touches[0];
    swipeState = {
      startX: touch.clientX,
      startY: touch.clientY,
      startTime: Date.now(),
      currentX: touch.clientX,
      isDragging: false,
      element: toastElement
    };

    toastElement.style.transition = 'none';
  };

  const handleTouchMove = (e: TouchEvent) => {
    if (!swipeState) return;

    const touch = e.touches[0];
    const deltaX = touch.clientX - swipeState.startX;
    const deltaY = Math.abs(touch.clientY - swipeState.startY);

    // Only handle horizontal swipes (not vertical scrolling)
    if (!swipeState.isDragging && deltaY > Math.abs(deltaX)) {
      swipeState = null;
      return;
    }

    // Start dragging if moved horizontally enough
    if (!swipeState.isDragging && Math.abs(deltaX) > 10) {
      swipeState.isDragging = true;
      e.preventDefault();
    }

    if (swipeState.isDragging && deltaX > 0) {
      swipeState.currentX = touch.clientX;
      const distance = deltaX;
      
      // Apply transform and opacity
      const opacity = Math.max(0.3, 1 - (distance / (swipeThreshold * 2)));
      const scale = Math.max(0.9, 1 - (distance / (swipeThreshold * 4)));
      
      swipeState.element.style.transform = `translateX(${distance}px) scale(${scale})`;
      swipeState.element.style.opacity = opacity.toString();

      // Show swipe indicator
      showSwipeIndicator(swipeState.element, distance);
    }
  };

  const handleTouchEnd = () => {
    if (!swipeState) return;

    const deltaX = swipeState.currentX - swipeState.startX;
    const duration = Date.now() - swipeState.startTime;
    const velocity = Math.abs(deltaX) / duration;

    // Reset transition
    swipeState.element.style.transition = 'transform 0.3s ease-out, opacity 0.3s ease-out';

    // Dismiss if swiped far enough or fast enough
    if (deltaX > swipeThreshold || velocity > velocityThreshold) {
      dismissToast(swipeState.element);
    } else {
      // Snap back
      swipeState.element.style.transform = 'translateX(0) scale(1)';
      swipeState.element.style.opacity = '1';
      hideSwipeIndicator(swipeState.element);
    }

    swipeState = null;
  };

  // Mouse events for desktop
  const handleMouseDown = (e: MouseEvent) => {
    const target = e.target as HTMLElement;
    const toastElement = target.closest('[data-sonner-toast]') as HTMLElement;
    
    if (!toastElement) return;

    swipeState = {
      startX: e.clientX,
      startY: e.clientY,
      startTime: Date.now(),
      currentX: e.clientX,
      isDragging: false,
      element: toastElement
    };

    toastElement.style.transition = 'none';
    toastElement.style.cursor = 'grabbing';
  };

  const handleMouseMove = (e: MouseEvent) => {
    if (!swipeState) return;

    const deltaX = e.clientX - swipeState.startX;
    const deltaY = Math.abs(e.clientY - swipeState.startY);

    if (!swipeState.isDragging && deltaY > Math.abs(deltaX)) {
      swipeState = null;
      return;
    }

    if (!swipeState.isDragging && Math.abs(deltaX) > 5) {
      swipeState.isDragging = true;
    }

    if (swipeState.isDragging && deltaX > 0) {
      swipeState.currentX = e.clientX;
      const distance = deltaX;
      
      const opacity = Math.max(0.3, 1 - (distance / (swipeThreshold * 2)));
      const scale = Math.max(0.9, 1 - (distance / (swipeThreshold * 4)));
      
      swipeState.element.style.transform = `translateX(${distance}px) scale(${scale})`;
      swipeState.element.style.opacity = opacity.toString();

      showSwipeIndicator(swipeState.element, distance);
    }
  };

  const handleMouseUp = () => {
    if (!swipeState) return;

    const deltaX = swipeState.currentX - swipeState.startX;
    const duration = Date.now() - swipeState.startTime;
    const velocity = Math.abs(deltaX) / duration;

    swipeState.element.style.transition = 'transform 0.3s ease-out, opacity 0.3s ease-out';
    swipeState.element.style.cursor = 'grab';

    if (deltaX > swipeThreshold || velocity > velocityThreshold) {
      dismissToast(swipeState.element);
    } else {
      swipeState.element.style.transform = 'translateX(0) scale(1)';
      swipeState.element.style.opacity = '1';
      hideSwipeIndicator(swipeState.element);
    }

    swipeState = null;
  };

  // Add event listeners with safe DOM methods
  safeDom.addEventListener(document, 'touchstart', handleTouchStart as EventListener, { passive: true });
  safeDom.addEventListener(document, 'touchmove', handleTouchMove as EventListener, { passive: false });
  safeDom.addEventListener(document, 'touchend', handleTouchEnd as EventListener, { passive: true });
  safeDom.addEventListener(document, 'mousedown', handleMouseDown as EventListener, undefined);
  safeDom.addEventListener(document, 'mousemove', handleMouseMove as EventListener, undefined);
  safeDom.addEventListener(document, 'mouseup', handleMouseUp as EventListener, undefined);

  // Cleanup mouse events on mouse leave
  safeDom.addEventListener(document, 'mouseleave', () => {
    if (swipeState) {
      swipeState.element.style.transform = 'translateX(0) scale(1)';
      swipeState.element.style.opacity = '1';
      swipeState.element.style.cursor = 'grab';
      hideSwipeIndicator(swipeState.element);
      swipeState = null;
    }
  }, undefined);

  isSwipeListenerAdded = true;
};

const showSwipeIndicator = (element: HTMLElement, distance: number) => {
  let indicator = element.querySelector('.toast-swipe-indicator') as HTMLElement;
  
  if (!indicator) {
    indicator = safeDom.createElement('div') as HTMLElement;
    indicator.className = 'toast-swipe-indicator';
    indicator.innerHTML = `
      <span style="font-size: 12px;">Swipe</span>
      <svg style="width: 14px; height: 14px;" fill="none" stroke="currentColor" viewBox="0 0 24 24">
        <path stroke-linecap="round" stroke-linejoin="round" stroke-width="2" d="M6 18L18 6M6 6l12 12"></path>
      </svg>
    `;
    safeDom.safeAppendChild(element, indicator);
  }

  const opacity = Math.min(1, distance / swipeThreshold);
  indicator.style.opacity = opacity.toString();
};

const hideSwipeIndicator = (element: HTMLElement) => {
  const indicator = element.querySelector('.toast-swipe-indicator');
  if (indicator) {
<<<<<<< HEAD
    safeDom.removeElement(indicator);
=======
    safeDom.safeRemoveElement(indicator);
>>>>>>> 574eafc5
  }
};

const dismissToast = (element: HTMLElement) => {
  // Animate out
  element.style.transform = 'translateX(100%) scale(0.8)';
  element.style.opacity = '0';
  
  // Find and click the close button, or remove after animation
  setTimeout(() => {
    const closeButton = element.querySelector('[data-close-button]') as HTMLElement;
    if (closeButton) {
      closeButton.click();
    } else {
<<<<<<< HEAD
      safeDom.removeElement(element);
=======
      safeDom.safeRemoveElement(element);
>>>>>>> 574eafc5
    }
  }, 300);
};

// Initialize on DOM ready
if (typeof window !== 'undefined') {
  if (document.readyState === 'loading') {
    document.addEventListener('DOMContentLoaded', initToastSwipeHandlers);
  } else {
    initToastSwipeHandlers();
  }
}<|MERGE_RESOLUTION|>--- conflicted
+++ resolved
@@ -211,11 +211,7 @@
 const hideSwipeIndicator = (element: HTMLElement) => {
   const indicator = element.querySelector('.toast-swipe-indicator');
   if (indicator) {
-<<<<<<< HEAD
-    safeDom.removeElement(indicator);
-=======
     safeDom.safeRemoveElement(indicator);
->>>>>>> 574eafc5
   }
 };
 
@@ -230,11 +226,7 @@
     if (closeButton) {
       closeButton.click();
     } else {
-<<<<<<< HEAD
-      safeDom.removeElement(element);
-=======
       safeDom.safeRemoveElement(element);
->>>>>>> 574eafc5
     }
   }, 300);
 };
